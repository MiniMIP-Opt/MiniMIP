--- conflicted
+++ resolved
@@ -88,14 +88,9 @@
 # provided in OR-Tools below.
 http_archive(
     name = "com_google_absl",
-<<<<<<< HEAD
-    commit = "278e0a0",  # release 20210324.2
-    remote = "https://github.com/abseil/abseil-cpp.git",
-=======
     urls = ["https://github.com/abseil/abseil-cpp/archive/refs/tags/20200923.3.zip"],
     strip_prefix = "abseil-cpp-20200923.3",
     sha256 = "6622893ab117501fc23268a2936e0d46ee6cb0319dcf2275e33a708cd9634ea6",
->>>>>>> eacb3f5c
 )
 
 # Google OR-Tools. Contains many LP/MIP related utilities, including GLOP
