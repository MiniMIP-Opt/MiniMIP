common --noenable_bzlmod

# Sets the default Apple platform to macOS.
build --apple_platform_type=macos

# MiniMIP default bazel build setup.
build --show_timestamps
build --color=yes
build --keep_going

# TODO(lpawel): With c++20 or c++2a there was an error on 2023/10/03:
#
# /usr/lib/gcc/x86_64-linux-gnu/13/../../../../include/c++/13/chrono:2320:48:
# error: call to consteval function 'std::chrono::hh_mm_ss::_S_fractional_width'
# is not a constant expression
#
# This is likely due to old `clang` in my toolchain. Note, however, that OR-Tools
# are compatible with C++17 (and do not support C++20 yet). Hence, it's actually
# safer to stay with C++17 for a while (it shouldn't matter in practice that much
# anyway).
build --enable_platform_specific_config

build:linux --repo_env="CC=clang" --cxxopt="--std=c++17" --cxxopt=-Wno-sign-compare --host_cxxopt="-std=c++17" --host_cxxopt=-Wno-sign-compare
build:macos --cxxopt="-std=c++17" --cxxopt=-Wno-sign-compare --cxxopt=-mmacos-version-min=10.15  --cxxopt=-Wno-dangling-field --features=-supports_dynamic_linker

build:debug -c dbg
build:debug --copt="-g"
build:debug --strip="never"

# Print command lines for build commands.
# build --subcommands=pretty_print

# Print test logs for failed tests.
test --test_output=errors

# Put user-specific options in .bazelrc.user
try-import %workspace%/.bazelrc.user

<<<<<<< HEAD
build --cxxopt=-w
=======
build --copt=-w
test --copt=-w
>>>>>>> 836553c7
<|MERGE_RESOLUTION|>--- conflicted
+++ resolved
@@ -36,9 +36,5 @@
 # Put user-specific options in .bazelrc.user
 try-import %workspace%/.bazelrc.user
 
-<<<<<<< HEAD
-build --cxxopt=-w
-=======
 build --copt=-w
-test --copt=-w
->>>>>>> 836553c7
+test --copt=-w