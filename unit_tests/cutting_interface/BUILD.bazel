# Building minimip libraries.
load("@rules_cc//cc:defs.bzl", "cc_binary", "cc_library", "cc_test")

# All other packages in MiniMIP may use any of the testing utils.
package(default_visibility = ["//visibility:public"])

#TODO: Write relevant general unit tests to test defaults and define general rules of functionality to be adhered to.

cc_test(
<<<<<<< HEAD
    name = "separator_test",
    size = "small",
    srcs = ["separator_test.cc"],
    deps = [
        "//src/data_structures:mip_data",
        "//unit_tests:gtest_main",
        "//unit_tests:utils",
        "@com_google_absl//absl/status",
    ],
)

cc_test(
    name = "runner_test",
=======
    name = "cut_runner_test",
>>>>>>> 9c409b22
    size = "small",
    srcs = ["runner_test.cc"],
    deps = [
        "//src/data_structures:mip_data",
        "//unit_tests:gtest_main",
        "//unit_tests:utils",
        "@com_google_absl//absl/status",
    ],
)<|MERGE_RESOLUTION|>--- conflicted
+++ resolved
@@ -7,25 +7,9 @@
 #TODO: Write relevant general unit tests to test defaults and define general rules of functionality to be adhered to.
 
 cc_test(
-<<<<<<< HEAD
-    name = "separator_test",
+    name = "cut_runner_test",
     size = "small",
-    srcs = ["separator_test.cc"],
-    deps = [
-        "//src/data_structures:mip_data",
-        "//unit_tests:gtest_main",
-        "//unit_tests:utils",
-        "@com_google_absl//absl/status",
-    ],
-)
-
-cc_test(
-    name = "runner_test",
-=======
-    name = "cut_runner_test",
->>>>>>> 9c409b22
-    size = "small",
-    srcs = ["runner_test.cc"],
+    srcs = ["cut_runner_test.cc"],
     deps = [
         "//src/data_structures:mip_data",
         "//unit_tests:gtest_main",
