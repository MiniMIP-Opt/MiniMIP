--- conflicted
+++ resolved
@@ -24,10 +24,6 @@
     srcs = ["aggregating_separator_test.cc"],
     deps = [
         "//src/cutting_interface:aggregating_separator",
-<<<<<<< HEAD
-        "//src:solver_factory",
-=======
->>>>>>> 342f8085
         "//unit_tests:gtest_main",
         "//unit_tests:utils",
         "@com_google_absl//absl/status",
