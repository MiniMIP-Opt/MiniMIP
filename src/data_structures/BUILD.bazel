--- conflicted
+++ resolved
@@ -5,18 +5,13 @@
 package(default_visibility = ["//visibility:public"])
 
 cc_library(
-    name = "solver",
-    hdrs = ["solver.h"],
+    name = "problem",
+    srcs = ["problem.cc"],
+    hdrs = ["problem.h"],
     deps = [
-<<<<<<< HEAD
-        ":mip_data",
-        ":cuts_data",
-        "//src/lp_interface:lpi",
-=======
         "@com_google_absl//absl/container:flat_hash_set",
         "@com_google_absl//absl/strings",
         "@com_google_ortools//ortools/lp_data:mps_reader",
->>>>>>> 28c381a8
     ],
 )
 
@@ -37,16 +32,6 @@
     deps = [
         ":problem",
         ":strong_sparse_matrix",
-    ],
-)
-
-cc_library(
-    name = "problem",
-    srcs = ["problem.cc"],
-    hdrs = ["problem.h"],
-    deps = [
-        "@com_google_absl//absl/container:flat_hash_set",
-        "@com_google_absl//absl/strings",
     ],
 )
 
