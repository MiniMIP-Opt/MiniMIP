// Copyright 2022 the MiniMIP Project
//
// Licensed under the Apache License, Version 2.0 (the "License");
// you may not use this file except in compliance with the License.
// You may obtain a copy of the License at
//
//     http://www.apache.org/licenses/LICENSE-2.0
//
// Unless required by applicable law or agreed to in writing, software
// distributed under the License is distributed on an "AS IS" BASIS,
// WITHOUT WARRANTIES OR CONDITIONS OF ANY KIND, either express or implied.
// See the License for the specific language governing permissions and
// limitations under the License.
//
// -----------------------------------------------------------------------------
//
// Implementation of `StrongSparseMatrix` that maintains both row-major and
// col-major views, and lazily keeps them in sync recomputing one from the other
// (and back) when needed. Under-the-hood the matrix uses `SparseCol` and
// `SparseRow`, which are strongly typed by `RowIndex` and `ColIndex`,
// respectively.

#ifndef SRC_DATA_STRUCTURES_STRONG_SPARSE_MATRIX_H_
#define SRC_DATA_STRUCTURES_STRONG_SPARSE_MATRIX_H_

#include <algorithm>
#include <string>
#include <utility>
#include <vector>

#include "ortools/base/logging.h"
#include "ortools/base/strong_vector.h"
#include "src/data_structures/strong_sparse_vector.h"

namespace minimip {

class StrongSparseMatrix {
 public:
  StrongSparseMatrix() = default;

  StrongSparseMatrix(ColIndex num_cols, RowIndex num_rows)
      : cols_(num_cols.value()), rows_(num_rows.value()) {}

  // StrongSparseMatrix is not copyable to make sure a copy will not be
  // triggered by accident (copy constructor and assign operator are private).
  // StrongSparseMatrix is (no-throw) movable.
  StrongSparseMatrix(StrongSparseMatrix&&) noexcept = default;
  StrongSparseMatrix& operator=(StrongSparseMatrix&&) noexcept = default;

  // Use this to initialize by deep copy from another matrix `m`. Under-the-hood
  // we just use a private copy / move constructor and assignment operator.
  void PopulateFromSparseMatrix(StrongSparseMatrix m);

  // Current size of this matrix. Note, because we're paranoid and want the
  // compiler to catch any bug related to accidentally swapping rows and cols
  // in some code, we return appropriate strong types (i.e., `ColIndex` and
  // `RowIndex`) and not `int` or `size_t`.
  ColIndex num_cols() const { return ColIndex(cols_.size()); }
  RowIndex num_rows() const { return RowIndex(rows_.size()); }

  // Getters to rows and cols represented as sparse vectors.
  const SparseRow& row(RowIndex row) const;
  const SparseCol& col(ColIndex col) const;

  // This usually runs in O(log(k)) where k is the number of entries in the
  // underlying container (row or col). We prefer to avoid cleaning up the
  // underlying container, but if that's impossible it will run in O(k log(k)).
<<<<<<< HEAD
  // This never triggers a re-computation of the row / col major view, because
=======
  // This never triggers a recomputation of the row / col major view, because
>>>>>>> c16992d6
  // one of them is guaranteed to be up-to-date.
  double GetCoefficient(ColIndex col, RowIndex row) const;

  // Runs in O(1), may cause (lazy) row and/or col clean up on later access.
  void SetCoefficient(ColIndex col, RowIndex row, double value);

  // Overrides the row at `row` with `row_data`.
  void PopulateRow(RowIndex row, SparseRow row_data);

  // Overrides the column at `col` with `col_data`.
  void PopulateCol(ColIndex col, SparseCol col_data);

  // Recomputes `rows_` or `cols_` only if really needed. Prefers to keep
  // `rows_` (over `cols_`) in a consistent state, if possible. We use strong
  // types to prevent bugs related to accidentally swapping rows and cols.
  void Resize(ColIndex new_num_cols, RowIndex new_num_rows);

  // Clears both the row and col major view of the matrix.
  void Clear() {
    rows_.clear();
    cols_.clear();
    consistency_ = MatrixConsistency::kRowsAndColsAreUpToDate;
  }

  bool rows_need_recomputation() const {
    return consistency_ == MatrixConsistency::kRowsNeedRecomputation;
  }

  bool cols_need_recomputation() const {
    return consistency_ == MatrixConsistency::kColsNeedRecomputation;
  }

  bool AllRowsAreClean() const {
    if (rows_need_recomputation()) return false;
    return std::all_of(rows_.begin(), rows_.end(), [](const SparseRow& row) {
      return !row.MayNeedCleaning();
    });
  }

  bool AllColsAreClean() const {
    if (cols_need_recomputation()) return false;
    return std::all_of(cols_.begin(), cols_.end(), [](const SparseCol& col) {
      return !col.MayNeedCleaning();
    });
  }

 private:
  // This class maintains both row and col major view and keeps them in sync.
  enum class MatrixConsistency {
    // Both `rows_` and `cols_` are up-to-date. The rows and cols stored there
    // could still require cleaning (which will happen lazily on access).
    kRowsAndColsAreUpToDate = 0,

    // Only `cols_` are up-to-date, but not `rows_`. I.e., `cols_` can be
    // mutated, but `rows_` needs to be recomputed before mutating it (which
    // will happen lazily when needed).
    kRowsNeedRecomputation = 1,

    // Only `rows_` are up-to-date, but not `cols_`. I.e., `rows_` can be
    // mutated, but `cols_` needs to be recomputed before mutating it (which
    // will happen lazily when needed).
    kColsNeedRecomputation = 2,
  };

  // We keep the copy constructor and copy assign operator around to use in
  // `PopulateFromSparseMatrix()`.
  StrongSparseMatrix(const StrongSparseMatrix&) = default;
  StrongSparseMatrix& operator=(const StrongSparseMatrix&) = default;

  // Helper function to compute the transpose in both directions.
  template <typename TargetIndex, typename TransposeIndex>
  void PopulateFromTranspose(
      absl::StrongVector<TargetIndex,
                         StrongSparseVectorOfDoubles<TransposeIndex>>& target,
      absl::StrongVector<TransposeIndex,
                         StrongSparseVectorOfDoubles<TargetIndex>>& transpose)
      const {
    for (auto& target_entry : target) {
      target_entry.Clear();
    }
    for (TransposeIndex i(0); i < transpose.size(); ++i) {
      transpose[i].CleanUpIfNeeded();
      for (const auto& e : transpose[i].entries()) {
        DCHECK_GE(e.index, TargetIndex(0));
        DCHECK_LT(e.index, TargetIndex(target.size()));
        target[e.index].AddEntry(i, e.value);
      }
    }
    consistency_ = MatrixConsistency::kRowsAndColsAreUpToDate;
    DCHECK(AllRowsAreClean());
    DCHECK(AllColsAreClean());
  }

  // Helper functions to recompute row / col view. They are marked const so that
  // getters can be marked const too.
  void RecomputeRowsFromColsIfNeeded() const;
  void RecomputeColsFromRowsIfNeeded() const;

  // Rows and cols are mutable so that we can automatically clean them (if
  // needed) on access.
  mutable absl::StrongVector<ColIndex, SparseCol> cols_;
  mutable absl::StrongVector<RowIndex, SparseRow> rows_;

  // Indicates which of the `cols_` and `rows_` needs recomputation (if any).
  mutable MatrixConsistency consistency_ =
      MatrixConsistency::kRowsAndColsAreUpToDate;
};

}  // namespace minimip

#endif  // SRC_DATA_STRUCTURES_STRONG_SPARSE_MATRIX_H_<|MERGE_RESOLUTION|>--- conflicted
+++ resolved
@@ -65,11 +65,7 @@
   // This usually runs in O(log(k)) where k is the number of entries in the
   // underlying container (row or col). We prefer to avoid cleaning up the
   // underlying container, but if that's impossible it will run in O(k log(k)).
-<<<<<<< HEAD
-  // This never triggers a re-computation of the row / col major view, because
-=======
   // This never triggers a recomputation of the row / col major view, because
->>>>>>> c16992d6
   // one of them is guaranteed to be up-to-date.
   double GetCoefficient(ColIndex col, RowIndex row) const;
 
