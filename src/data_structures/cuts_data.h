--- conflicted
+++ resolved
@@ -51,19 +51,11 @@
 // The cut storage is used to track the globally valid cuts generated while
 // solving the Mixed Integer Problem. The storage functions as a register and
 // provides access to cutting planes for selection and the lp.
-<<<<<<< HEAD
-class CutArchive {
-  CutArchive() {}
-
-  // Initialize CutArchive from initial separation round.
-  CutArchive(std::vector<Cut> cuts, std::vector<unsigned int> cut_positions)
-=======
 class CutStorage {
  public:
   CutStorage();
   // Initialize CutStorage from initial separation round.
   CutStorage(std::vector<Cut> cuts, std::vector<unsigned int> cut_positions)
->>>>>>> 9b7aebb5
       : cuts_(std::move(cuts)),
         active_cut_positions_(std::move(cut_positions)),
         current_number_of_cuts_(cuts.size()),
@@ -72,21 +64,15 @@
     DCHECK_LE(cut_positions.size(), cuts.size());
   }
 
-  // CutArchive is not copyable to make sure a copy will not be
+  // CutStorage is not copyable to make sure a copy will not be
   // triggered by accident (copy constructor and assign operator are private).
-<<<<<<< HEAD
-  // CutArchive is (no-throw) moveable.
-  CutArchive(CutArchive&&) noexcept = default;
-  CutArchive& operator=(CutArchive&&) noexcept = default;
-=======
   // CutStorage is (no-throw) movable.
   CutStorage(CutStorage&&) noexcept = default;
   CutStorage& operator=(CutStorage&&) noexcept = default;
->>>>>>> 9b7aebb5
 
   // Use this to initialize by deep copy from another matrix `m`. Under-the-hood
   // we just use a private copy / move constructor and assignment operator.
-  void PopulateFromCutStorage(CutArchive cut_storage) {
+  void PopulateFromCutStorage(CutStorage cut_storage) {
     *this = std::move(cut_storage);
   }
 
@@ -109,7 +95,7 @@
 
   // Activate stored cut.
   void ActivateCut(const Cut& cut) {
-    active_cut_positions_.push_back(cut.cut_position);
+    active_cuts_positions_.push_back(cut.cut_position);
     current_number_of_active_cuts_ += 1;
   }
 
@@ -175,11 +161,6 @@
     return total_number_of_cuts_found_;
   }
 
- public:
-  CutStorage();
-
-  CutStorage() = default;
-
  private:
   std::vector<Cut> cuts_;
   std::vector<unsigned int> active_cut_positions_;
