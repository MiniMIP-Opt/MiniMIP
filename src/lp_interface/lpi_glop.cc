--- conflicted
+++ resolved
@@ -802,11 +802,7 @@
   return num_iterations_of_last_solve_;
 }
 
-<<<<<<< HEAD
-double LPGlopInterface::GetObjectiveValue() const {
-=======
 double LpGlopInterface::GetObjectiveValue() {
->>>>>>> 102a65a4
   DCHECK(IsOptimal());
   return solver_.GetObjectiveValue();
 }
