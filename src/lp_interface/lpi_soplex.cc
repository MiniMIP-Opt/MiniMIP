--- conflicted
+++ resolved
@@ -270,19 +270,12 @@
 // Strongbranching is applied to the given column, with the corresponding
 // current primal solution value. The double references are used to store the
 // dual bound after branching up and down. Additionally, the validity of both
-<<<<<<< HEAD
-// bounds is stored, if one bound is not valid it can be used as an estimate.
-absl::Status LPSoplexInterface::StrongBranch(int col, double primal_sol,
-                                             int iteration_limit,
-                                             StrongBranchResult result) {
-=======
 // bounds is stored, if one bound is not valid it can be used as an
 // estimate.
 absl::StatusOr<LPInterface::StrongBranchResult>
 LPSoplexInterface::SolveDownAndUpStrongBranch(ColIndex col, double primal_value,
                                               int iteration_limit) {
   StrongBranchResult result;
->>>>>>> c16992d6
   soplex::SPxOut::Verbosity verbosity = spx_->spxout.getVerbosity();
   spx_->spxout.setVerbosity(GetLPInfo() ? kSoPlexVerbosityLevel
                                         : soplex::SPxOut::ERROR);
@@ -708,11 +701,7 @@
 
   // Note: We cannot use the same vector for the Soplex call above and the row
   // mapping, even though RowIndex internally consists of an int. In addition to
-<<<<<<< HEAD
-  // being bad practice, depending on a class' internals, the compiler may
-=======
   // being bad practice to depend on a class' internals, the compiler may
->>>>>>> c16992d6
   // introduce additional padding meaning RowIndex and int don't have identical
   // representations.
   absl::StrongVector<RowIndex, RowIndex> row_mapping(rows_to_delete.size());
