// Copyright 2024 the MiniMIP Project
//
// Licensed under the Apache License, Version 2.0 (the "License");
// you may not use this file except in compliance with the License.
// You may obtain a copy of the License at
//
//     http://www.apache.org/licenses/LICENSE-2.0
//
// Unless required by applicable law or agreed to in writing, software
// distributed under the License is distributed on an "AS IS" BASIS,
// WITHOUT WARRANTIES OR CONDITIONS OF ANY KIND, either express or implied.
// See the License for the specific language governing permissions and
// limitations under the License.

#include "src/lp_interface/lpi_soplex.h"

#include <soplex/spxout.h>

namespace minimip {

namespace {

// Macro for a single SoPlex call for which exceptions have to be catched -
// return an LP error. We make no distinction between different exception types,
// e.g., between memory allocation and other exceptions.
#define SOPLEX_TRY(x)                                                         \
  {                                                                           \
    try {                                                                     \
      (x);                                                                    \
    } catch (const soplex::SPxMemoryException& E) {                           \
      LOG(WARNING) << "SoPlex threw a memory exception: " << E.what() << "."; \
      return absl::InternalError(E.what());                                   \
    } catch (const soplex::SPxException& E) {                                 \
      LOG(WARNING) << "SoPlex threw an exception: " << E.what() << ".";       \
      return absl::InternalError(E.what());                                   \
    }                                                                         \
  }

bool FileExists(const std::string& file_path) {
  VLOG(10) << "calling FileExists().";
  FILE* file = fopen(file_path.c_str(), "r");
  if (file == nullptr) return false;

  fclose(file);

  return true;
}
}  // namespace

LpSoplexInterface::LpSoplexInterface()
    : spx_(new soplex::SoPlex),
      solve_from_scratch_(false),
      is_solved_(false),
      col_basis_status_(0),
      row_basis_status_(0) {
  VLOG(10) << "calling LpSoplexInterface().";
  // We set the parameters explicitly to the default values, because
  // `SetLpParameters` decides some default values (e.g., default tolerances).
  // This way all parameter values are consistent from the start and do not
  // depend on SoPlex implementation.
  LpParameters params;
  params.set_lp_solver_type(LpParameters::LP_SOPLEX);
  CHECK_OK(SetLpParameters(params));
}

LpSoplexInterface::~LpSoplexInterface() = default;

soplex::DataArray<soplex::SPxSolver::VarStatus>&
LpSoplexInterface::RowsBasisStatus() {
  VLOG(10) << "calling RowsBasisStatus().";
  return row_basis_status_;
}

soplex::DataArray<soplex::SPxSolver::VarStatus>&
LpSoplexInterface::ColumnsBasisStatus() {
  VLOG(10) << "calling ColumnsBasisStatus().";
  return col_basis_status_;
}

bool LpSoplexInterface::CheckConsistentBounds() const {
  VLOG(10) << "calling CheckConsistentBounds().";
  for (int i = 0; i < spx_->numColsReal(); ++i) {
    if (spx_->lowerReal(i) >
        spx_->upperReal(i) + spx_->realParam(soplex::SoPlex::EPSILON_ZERO)) {
      VLOG(3) << "inconsistent bounds on column " << i
              << ": lower=" << spx_->lowerReal(i)
              << ", upper=" << spx_->upperReal(i) << ".";
      return false;
    }
  }
  return true;
}

bool LpSoplexInterface::CheckConsistentSides() const {
  VLOG(10) << "calling CheckConsistentSides().";
  for (int i = 0; i < spx_->numRowsReal(); ++i) {
    if (spx_->lhsReal(i) >
        spx_->rhsReal(i) + spx_->realParam(soplex::SoPlex::EPSILON_ZERO)) {
      VLOG(3) << "inconsistent sides on row " << i
              << ": lhs=" << spx_->lhsReal(i) << ", rhs=" << spx_->rhsReal(i)
              << ".";
      return false;
    }
  }
  return true;
}

soplex::SPxSolver::Status LpSoplexInterface::LpSolve(
    bool print_warning = true) {
  VLOG(10) << "calling LpSolve().";
  CHECK(CheckConsistentBounds());
  CHECK(CheckConsistentSides());

  try {
    static_cast<void>(spx_->optimize());
  } catch (const soplex::SPxException& x) {
    if (print_warning) {
      LOG(WARNING) << "SoPlex threw an exception: " << x.what() << ".";
    }
    // Since it is not clear if the status in SoPlex are set correctly we want
    // to make sure that if an error is thrown the status is not OPTIMAL
    // anymore.
    CHECK_NE(spx_->status(), soplex::SPxSolver::OPTIMAL);
  }
  // NOLINTBEGIN(readability-simplify-boolean-expr)
  CHECK(spx_->intParam(soplex::SoPlex::ITERLIMIT) < 0 or
        spx_->numIterations() <= spx_->intParam(soplex::SoPlex::ITERLIMIT));
  // NOLINTEND(readability-simplify-boolean-expr)

  // Update the time limit.
  const soplex::Real time_spent = spx_->solveTime();
  const soplex::Real time_limit = spx_->realParam(soplex::SoPlex::TIMELIMIT);

  // Get the current time limit.
  if (time_spent > 0.0) {
    spx_->setRealParam(soplex::SoPlex::TIMELIMIT,
                       std::max(0.0, time_limit - time_spent));
  }
  DCHECK_GE(time_limit, 0);

  // This needs to be a CHECK to trigger the function call and set the new time
  // limit
  CHECK(spx_->setRealParam(soplex::SoPlex::TIMELIMIT, time_limit))
      << "SoPlex: unsupported parameter value.\n";

  const soplex::SPxSolver::Status spx_status = spx_->status();

  return spx_status;
}

absl::Status LpSoplexInterface::SoPlexSolve() {
  VLOG(10) << "calling SoPlexSolve().";
  VLOG(3) << "calling SoPlex solve(): " << spx_->numColsReal() << " cols, "
          << spx_->numRowsReal() << " rows.";

  InvalidateSolution();

  CHECK(PreStrongBranchingBasisFreed());

  // Delete the starting basis if solving from scratch.
  if (solve_from_scratch_) {
    try {
      spx_->clearBasis();
    } catch (const soplex::SPxException& x) {
      LOG(WARNING) << "SoPlex threw an exception: " << x.what() << ".";
      // since it is not clear if the status in SoPlex are set correctly we want
      // to make sure that if an error is thrown the status is not OPTIMAL
      // anymore.
      CHECK_NE(spx_->status(), soplex::SPxSolver::OPTIMAL);
      return {absl::StatusCode::kInternal, "Error"};
    }
  }

  // NOLINTBEGIN(readability-simplify-boolean-expr)
  CHECK(!solve_from_scratch_ or
        spx_->status() == soplex::SPxSolver::NO_PROBLEM);
  // NOLINTEND(readability-simplify-boolean-expr)

  const soplex::SPxSolver::Status status = LpSolve();

  VLOG(3) << " -> SoPlex status: " << status
          << ", basis status: " << spx_->basisStatus() << ".";
  is_solved_ = true;

  switch (status) {
    case soplex::SPxSolver::ABORT_TIME:
    case soplex::SPxSolver::ABORT_ITER:
    case soplex::SPxSolver::ABORT_VALUE:
    case soplex::SPxSolver::SINGULAR:
    case soplex::SPxSolver::REGULAR:
    case soplex::SPxSolver::UNKNOWN:
    case soplex::SPxSolver::OPTIMAL:
    case soplex::SPxSolver::OPTIMAL_UNSCALED_VIOLATIONS:
    case soplex::SPxSolver::UNBOUNDED:
    case soplex::SPxSolver::INFEASIBLE:
      return absl::OkStatus();
    default:
      return {absl::StatusCode::kInternal, "Error"};
  }
}

void LpSoplexInterface::SavePreStrongbranchingBasis() {
  VLOG(10) << "calling SavePreStrongbranchingBasis().";
  row_basis_status_.reSize(spx_->numRowsReal());
  col_basis_status_.reSize(spx_->numColsReal());

  try {
    spx_->getBasis(row_basis_status_.get_ptr(), col_basis_status_.get_ptr());
  } catch (const soplex::SPxException& x) {
    LOG(WARNING) << "SoPlex threw an exception: " << x.what() << ".";
    // since it is not clear if the status in SoPlex are set correctly we want
    // to make sure that if an error is thrown the status is not OPTIMAL
    // anymore.
    CHECK_NE(spx_->status(), soplex::SPxSolver::OPTIMAL);
  }
}

void LpSoplexInterface::RestorePreStrongbranchingBasis() {
  VLOG(10) << "calling RestorePreStrongbranchingBasis().";
  DCHECK_EQ(row_basis_status_.size(), spx_->numRowsReal());
  DCHECK_EQ(col_basis_status_.size(), spx_->numColsReal());

  try {
    spx_->setBasis(row_basis_status_.get_ptr(), col_basis_status_.get_ptr());
  } catch (const soplex::SPxException& x) {
    LOG(WARNING) << "SoPlex threw an exception: " << x.what() << ".";
    // since it is not clear if the status in SoPlex are set correctly we want
    // to make sure that if an error is thrown the status is not OPTIMAL
    // anymore.
    CHECK_NE(spx_->status(), soplex::SPxSolver::OPTIMAL);
  }
}

void LpSoplexInterface::InvalidateSolution() {
  VLOG(10) << "calling InvalidateSolution().";
  is_solved_ = false;
}

bool LpSoplexInterface::PreStrongBranchingBasisFreed() const {
<<<<<<< HEAD
  VLOG(2) << "calling PreStrongBranchingBasisFreed().";
=======
  VLOG(10) << "calling PreStrongBranchingBasisFreed().";
>>>>>>> 7807bcd2
  return ((row_basis_status_.size() == 0) and (col_basis_status_.size() == 0));
}

void LpSoplexInterface::FreePreStrongBranchingBasis() {
  VLOG(10) << "calling FreePreStrongBranchingBasis().";
  row_basis_status_.clear();
  col_basis_status_.clear();
}

// Strongbranching is applied to the given column, with the corresponding
// current primal solution value. The double references are used to store the
// dual bound after branching up and down. Additionally, the validity of both
// bounds is stored, if one bound is not valid it can be used as an
// estimate.
absl::StatusOr<LpInterface::StrongBranchResult>
LpSoplexInterface::SolveDownAndUpStrongBranch(ColIndex col, double primal_value,
                                              int iteration_limit) {
  VLOG(10) << "calling SolveDownAndUpStrongBranch().";
  StrongBranchResult result;
  VLOG(3) << "calling StrongBranch() on variable " << col << "("
          << iteration_limit << " iterations).";

  bool error = false;
  int old_iter_limit = spx_->intParam(soplex::SoPlex::ITERLIMIT);

  // Get the current bounds of the column.
  const double old_lb = spx_->lowerReal(col.value());
  const double old_ub = spx_->upperReal(col.value());
  result.down_valid = false;
  result.up_valid = false;
  result.iterations = 0;

  // Set the algorithm type to use the dual simplex.
  static_cast<void>(spx_->setIntParam(soplex::SoPlex::ALGORITHM,
                                      soplex::SoPlex::ALGORITHM_DUAL));

  // Computation for the down branch.
  double new_ub = std::ceil(primal_value - 1.0 - feasibility_tolerance());

  soplex::SPxSolver::Status status;
  bool from_parent_basis;
  if (new_ub >= old_lb - 0.5) {
    VLOG(3) << "strong branching down on x" << col << " (" << primal_value
            << ") with " << iteration_limit << " iterations.";
    spx_->changeUpperReal(col.value(), new_ub);
    DCHECK_LE(spx_->lowerReal(col.value()), spx_->upperReal(col.value()));

    static_cast<void>(
        spx_->setIntParam(soplex::SoPlex::ITERLIMIT, iteration_limit));
    do {
      status = spx_->optimize();

      VLOG(3) << " --> Terminate with status " << status << ".";
      switch (status) {
        case soplex::SPxSolver::OPTIMAL:
          result.dual_bound_down_branch = spx_->objValueReal();
          result.down_valid = true;
          VLOG(3) << " --> Terminate with value "
                  << result.dual_bound_down_branch << ".";
          break;
        case soplex::SPxSolver::ABORT_TIME:
          // SoPlex does not return a proven dual bound, if it is aborted.
        case soplex::SPxSolver::ABORT_ITER:
        case soplex::SPxSolver::ABORT_CYCLING:
        case soplex::SPxSolver::OPTIMAL_UNSCALED_VIOLATIONS:
          result.dual_bound_down_branch = spx_->objValueReal();
          break;
        case soplex::SPxSolver::ABORT_VALUE:
        case soplex::SPxSolver::INFEASIBLE:
          result.dual_bound_down_branch = objective_limit();
          result.down_valid = true;
          break;
        default:
          error = true;
          break;
      }
      result.iterations += spx_->numIterations();

      // We restore the pre-strong-branching basis by default (and don't solve
      // again).
      CHECK(!PreStrongBranchingBasisFreed());
      RestorePreStrongbranchingBasis();
      from_parent_basis = false;
    } while (from_parent_basis);

    spx_->changeUpperReal(col.value(), old_ub);
    DCHECK_LE(spx_->lowerReal(col.value()), spx_->upperReal(col.value()));
  } else {
    result.dual_bound_down_branch = objective_limit();
    result.down_valid = true;
  }

  // Computation for the up branch.
  if (!error) {
    double new_lb = std::floor(primal_value + 1.0 - feasibility_tolerance());
    if (new_lb <= old_ub + 0.5) {
      VLOG(3) << "strong branching  up  on x" << col << " (" << primal_value
              << ") with " << iteration_limit << "iterations.";
      spx_->changeLowerReal(col.value(), new_lb);
      DCHECK_LE(spx_->lowerReal(col.value()), spx_->upperReal(col.value()));

      static_cast<void>(
          spx_->setIntParam(soplex::SoPlex::ITERLIMIT, iteration_limit));
      do {
        status = spx_->optimize();

        VLOG(3) << " --> Terminate with status " << status << ".";
        switch (status) {
          case soplex::SPxSolver::OPTIMAL:
            result.dual_bound_up_branch = spx_->objValueReal();
            result.up_valid = true;
            VLOG(3) << " --> Terminate with value " << spx_->objValueReal()
                    << ".";
            break;
          case soplex::SPxSolver::ABORT_TIME:
            // SoPlex does not return a proven dual bound, if it is aborted.
          case soplex::SPxSolver::ABORT_ITER:
          case soplex::SPxSolver::ABORT_CYCLING:
          case soplex::SPxSolver::OPTIMAL_UNSCALED_VIOLATIONS:
            result.dual_bound_up_branch = spx_->objValueReal();
            break;
          case soplex::SPxSolver::ABORT_VALUE:
          case soplex::SPxSolver::INFEASIBLE:
            result.dual_bound_up_branch = objective_limit();
            result.up_valid = true;
            break;
          default:
            error = true;
            break;
        }
        result.iterations += spx_->numIterations();

        // We restore the pre-strong-branching basis by default (and don't solve
        // again).
        CHECK(!PreStrongBranchingBasisFreed());
        RestorePreStrongbranchingBasis();
        from_parent_basis = false;
      } while (from_parent_basis);

      spx_->changeLowerReal(col.value(), old_lb);
      DCHECK_LE(spx_->lowerReal(col.value()), spx_->upperReal(col.value()));
    } else {
      result.dual_bound_up_branch = objective_limit();
      result.up_valid = true;
    }
  }
  // Reset the old iteration limit.
  static_cast<void>(
      spx_->setIntParam(soplex::SoPlex::ITERLIMIT, old_iter_limit));

  if (error) {
    VLOG(10) << "StrongBranch() returned SoPlex status "
             << static_cast<int>(status) << ".";
    return absl::InternalError("Error");
  }
  return result;
}

// ==========================================================================
// LP model setters.
// ==========================================================================

absl::Status LpSoplexInterface::PopulateFromMipData(const MipData& mip_data) {
<<<<<<< HEAD
  VLOG(2) << "calling PopulateFromMipData().";
=======
  VLOG(10) << "calling LoadColumnLP().";
>>>>>>> 7807bcd2

  RETURN_IF_ERROR(Clear());
  DCHECK_EQ(mip_data.constraint_names().size(),
            mip_data.left_hand_sides().size());
  DCHECK_EQ(mip_data.left_hand_sides().size(),
            mip_data.right_hand_sides().size());
  DCHECK_EQ(mip_data.variable_names().size(), mip_data.lower_bounds().size());
  DCHECK_EQ(mip_data.lower_bounds().size(), mip_data.upper_bounds().size());

  InvalidateSolution();

  CHECK(PreStrongBranchingBasisFreed());

  try {
    int num_rows = mip_data.left_hand_sides().size();
    soplex::LPRowSet rowset(num_rows);
    soplex::DSVector empty_vector(0);

    spx_->clearLPReal();

    static_cast<void>(spx_->setIntParam(soplex::SoPlex::OBJSENSE,
                                        soplex::SoPlex::OBJSENSE_MINIMIZE));

    // Create empty rows with the given sides.
    for (RowIndex row(0); row < num_rows; ++row) {
      rowset.add(mip_data.left_hand_sides()[row], empty_vector,
                 mip_data.right_hand_sides()[row]);
    }
    spx_->addRowsReal(rowset);

    // Create the column vectors with the given coefficients and bounds.
    absl::StrongVector<ColIndex, double> objective_coefficients(
        mip_data.lower_bounds().size(), 0.0);
    for (auto [col, coefficient] : mip_data.objective().entries()) {
      objective_coefficients[col] = coefficient;
    }
    RETURN_IF_ERROR(AddColumns(mip_data.matrix(), mip_data.lower_bounds(),
                               mip_data.upper_bounds(), objective_coefficients,
                               mip_data.variable_names()));
  } catch (const soplex::SPxException& x) {
    LOG(WARNING) << "SoPlex threw an exception: " << x.what() << ".";
    return {absl::StatusCode::kInternal, "Error"};
  }
  return absl::OkStatus();
}

absl::Status LpSoplexInterface::AddColumn(const SparseCol& col_data,
                                          double lower_bound,
                                          double upper_bound,
                                          double objective_coefficient,
                                          const std::string& /*unused*/) {
<<<<<<< HEAD
  VLOG(2) << "calling AddColumn().";
  DCHECK(!col_data.MayNeedCleaning());
  DCHECK(std::all_of(col_data.entries().begin(), col_data.entries().end(),
                     [num_rows = GetNumberOfRows()](const ColEntry& e) {
                       return RowIndex(0) <= e.index and e.index < num_rows;
                     }));
=======
  VLOG(10) << "calling AddColumn().";
>>>>>>> 7807bcd2
  InvalidateSolution();

  CHECK(PreStrongBranchingBasisFreed());

  if (DEBUG_MODE) {
    // Perform a check to ensure that no new rows have been added.
    RowIndex num_rows = GetNumberOfRows();
    for (int j = 0; j < col_data.entries().size(); ++j) {
      DCHECK_LE(0, col_data.indices()[j]);
      DCHECK_LT(col_data.indices()[j], num_rows);
      DCHECK_NE(col_data.values()[j], 0.0);
    }
  }

  try {
    soplex::DSVector col_vector;
    for (SparseEntry entry : col_data.entries()) {
      DCHECK(!IsInfinity(std::abs(entry.value)));
      col_vector.add(entry.index.value(), entry.value);
    }
    VLOG(3) << "Adding column with objective coefficient = "
            << objective_coefficient << ", lower bound = " << lower_bound
            << ", upper bound = " << upper_bound << ".";
    spx_->addColReal(soplex::LPCol(objective_coefficient, col_vector,
                                   upper_bound, lower_bound));
  } catch (const soplex::SPxException& x) {
    LOG(WARNING) << "SoPlex threw an exception: " << x.what() << ".";
    return {absl::StatusCode::kInternal, "Error"};
  }

  return absl::OkStatus();
}

absl::Status LpSoplexInterface::AddColumns(
    const StrongSparseMatrix& matrix,
    const absl::StrongVector<ColIndex, double>& lower_bounds,
    const absl::StrongVector<ColIndex, double>& upper_bounds,
    const absl::StrongVector<ColIndex, double>& objective_coefficients,
    const absl::StrongVector<ColIndex, std::string>& /*unused*/) {
  VLOG(10) << "calling AddColumns().";

  InvalidateSolution();

  CHECK(PreStrongBranchingBasisFreed());

  if (DEBUG_MODE) {
    if (!(matrix.num_cols() == 0) and matrix.AllColsAreClean()) {
      // Perform a check to ensure that no new rows have been added.
      int num_rows = spx_->numRowsReal();
      for (ColIndex col(0); col < matrix.num_cols(); ++col) {
        for (int row = 0; row < matrix.col(col).entries().size(); ++row) {
          DCHECK_LE(0, matrix.col(col).indices()[row]);
          DCHECK_LT(matrix.col(col).indices()[row], num_rows);
          DCHECK_NE(matrix.col(col).values()[row], 0.0);
        }
      }
    }
  }

  try {
    soplex::LPColSet columns(matrix.num_cols().value());
    soplex::DSVector col_vector(matrix.num_cols().value());

    // Create column vectors with coefficients and bounds.
    for (ColIndex col(0); col < matrix.num_cols(); ++col) {
      col_vector.clear();
      if (!matrix.col(col).entries().empty()) {
        for (SparseEntry entry : matrix.col(col).entries()) {
          DCHECK(!IsInfinity(std::abs(entry.value)));
          col_vector.add(entry.index.value(), entry.value);
        }
      }
      columns.add(objective_coefficients[col], lower_bounds[col], col_vector,
                  upper_bounds[col]);
    }
    spx_->addColsReal(columns);
  } catch (const soplex::SPxException& x) {
    LOG(WARNING) << "SoPlex threw an exception: " << x.what() << ".";
    return {absl::StatusCode::kInternal, "Error"};
  }

  return absl::OkStatus();
}

absl::Status LpSoplexInterface::DeleteColumns(ColIndex first_col,
                                              ColIndex last_col) {
  VLOG(10) << "calling DeleteColumns().";

  DCHECK_LE(0, first_col);
  DCHECK_LE(first_col, last_col);
  DCHECK_LT(last_col, spx_->numColsReal());

  InvalidateSolution();

  CHECK(PreStrongBranchingBasisFreed());

  try {
    spx_->removeColRangeReal(first_col.value(), last_col.value());
  } catch (const soplex::SPxMemoryException& e) {
    LOG(ERROR) << "SoPlex threw a memory exception: " << e.what() << ".";
    return {absl::StatusCode::kInternal, "Error"};
  } catch (const soplex::SPxException& e) {
    LOG(ERROR) << "SoPlex threw an exception: " << e.what() << ".";
    return {absl::StatusCode::kInternal, "Error"};
  }

  return absl::OkStatus();
}

absl::Status LpSoplexInterface::AddRow(const SparseRow& row_data,
                                       double left_hand_side,
                                       double right_hand_side,
                                       const std::string& /*unused*/) {
  if (DEBUG_MODE) {
    // Perform a check to ensure that no new rows have been added.
    const int num_cols = spx_->numColsReal();
    for (int j = 0; j < row_data.entries().size(); ++j) {
      DCHECK_NE(row_data.values()[j], 0.0);
      DCHECK_LE(0, row_data.indices()[j]);
      DCHECK_LT(row_data.indices()[j], num_cols);
    }
  }

  InvalidateSolution();

  soplex::DSVector row_vector;
  for (SparseEntry entry : row_data.entries()) {
    DCHECK(!IsInfinity(std::abs(entry.value)));
    row_vector.add(entry.index.value(), entry.value);
  }
  spx_->addRowReal(soplex::LPRow(left_hand_side, row_vector, right_hand_side));

  return absl::OkStatus();
}

absl::Status LpSoplexInterface::AddRows(
    const absl::StrongVector<RowIndex, SparseRow>& rows,
    const absl::StrongVector<RowIndex, double>& left_hand_sides,
    const absl::StrongVector<RowIndex, double>& right_hand_sides,
    const absl::StrongVector<RowIndex, std::string>& /*unused*/) {
  VLOG(10) << "calling AddRows().";

  InvalidateSolution();

  CHECK(PreStrongBranchingBasisFreed());

  if (DEBUG_MODE) {
    for (RowIndex i(0); i < rows.size(); ++i) {
      if (!rows[i].entries().empty()) {
        // Perform a check to ensure that no new rows have been added.
        const int num_cols = spx_->numColsReal();
        for (int j = 0; j < rows[i].entries().size(); ++j) {
          DCHECK_NE(rows[i].values()[j], 0.0);
          DCHECK_LE(0, rows[i].indices()[j]);
          DCHECK_LT(rows[i].indices()[j], num_cols);
        }
      }
    }
  }

  try {
    soplex::LPRowSet row_set(rows.size());
    soplex::DSVector row_vector;

    // Create row vectors from the values of the given sides.
    for (RowIndex i(0); i < rows.size(); ++i) {
      row_vector.clear();
      if (!rows[i].entries().empty()) {
        for (SparseEntry entry : rows[i].entries()) {
          row_vector.add(entry.index.value(), entry.value);
        }
      }
      row_set.add(left_hand_sides[i], row_vector, right_hand_sides[i]);
    }
    spx_->addRowsReal(row_set);
  } catch (const soplex::SPxException& x) {
    LOG(WARNING) << "SoPlex threw an exception: " << x.what() << ".";
    return {absl::StatusCode::kInternal, "Error"};
  }
  return absl::OkStatus();
}

absl::Status LpSoplexInterface::DeleteRows(RowIndex first_row,
                                           RowIndex last_row) {
  VLOG(10) << "calling DeleteRows().";

  DCHECK_LE(0, first_row);
  DCHECK_LE(first_row, last_row);
  DCHECK_LT(last_row, spx_->numRowsReal());

  InvalidateSolution();

  CHECK(PreStrongBranchingBasisFreed());

  SOPLEX_TRY(spx_->removeRowRangeReal(first_row.value(), last_row.value()));

  return absl::OkStatus();
}

// Deletes a set of rows from LP; the new position of a row must not be greater
// than its old position.
absl::StatusOr<absl::StrongVector<RowIndex, RowIndex>>
LpSoplexInterface::DeleteRowSet(
    const absl::StrongVector<RowIndex, bool>& rows_to_delete) {
  VLOG(10) << "calling DeleteRowSet().";

  InvalidateSolution();

  CHECK(PreStrongBranchingBasisFreed());

  std::vector<int> int_deletion_status(rows_to_delete.begin(),
                                       rows_to_delete.end());
  int num_rows = spx_->numRowsReal();

  // SoPlex removeRows() method deletes the rows with deletion_status[i] < 0,
  // so we have to negate the values.
  for (int i = 0; i < num_rows; ++i) int_deletion_status[i] *= -1;

  SOPLEX_TRY(spx_->removeRowsReal(int_deletion_status.data()));

  // Note: We cannot use the same vector for the Soplex call above and the row
  // mapping, even though RowIndex internally consists of an int. In addition to
  // being bad practice to depend on a class' internals, the compiler may
  // introduce additional padding meaning RowIndex and int don't have identical
  // representations.
  absl::StrongVector<RowIndex, RowIndex> row_mapping(rows_to_delete.size());
  for (RowIndex row(0); row < row_mapping.size(); ++row) {
    if (rows_to_delete[row]) {
      row_mapping[row] = kInvalidRow;
    } else {
      row_mapping[row] = int_deletion_status[row.value()];
    }
  }
  return row_mapping;
}

// Clears the whole LP.
absl::Status LpSoplexInterface::Clear() {
  VLOG(10) << "calling LpSoplexInterface::Clear().";

  InvalidateSolution();

  CHECK(PreStrongBranchingBasisFreed());
  SOPLEX_TRY(spx_->clearLPReal());

  return absl::OkStatus();
}

// Clears current LP Interface state (like basis information) of the solver.
absl::Status LpSoplexInterface::ClearState() {
  VLOG(10) << "calling LpSoplexInterface::ClearState().";

  InvalidateSolution();

  try {
    spx_->clearBasis();
  } catch (const soplex::SPxException& x) {
    LOG(WARNING) << "SoPlex threw an exception: " << x.what() << ".";
    CHECK_NE(spx_->status(), soplex::SPxSolver::OPTIMAL);
    return {absl::StatusCode::kInternal, "Error"};
  }
  return absl::OkStatus();
}

absl::Status LpSoplexInterface::SetColumnBounds(ColIndex col,
                                                double lower_bound,
                                                double upper_bound) {
  VLOG(10) << "calling SetColumnBounds().";
  DCHECK(!IsInfinity(lower_bound));
  DCHECK(!IsInfinity(-upper_bound));

  InvalidateSolution();

  CHECK(PreStrongBranchingBasisFreed());
  CHECK(0 <= col);
  CHECK(col < spx_->numColsReal());

  try {
    spx_->changeBoundsReal(col.value(), lower_bound, upper_bound);
    DCHECK_LE(spx_->lowerReal(col.value()),
              spx_->upperReal(col.value()) +
                  spx_->realParam(soplex::SoPlex::EPSILON_ZERO));
  } catch (const soplex::SPxException& x) {
    LOG(WARNING) << "SoPlex threw an exception: " << x.what() << ".";
    return {absl::StatusCode::kInternal, "Error"};
  }
  return absl::OkStatus();
}

absl::Status LpSoplexInterface::SetRowSides(RowIndex row, double left_hand_side,
                                            double right_hand_side) {
  VLOG(10) << "calling SetRowSides().";
  DCHECK_GE(row, 0);
  DCHECK_LT(row, GetNumberOfRows());
  DCHECK(!IsInfinity(left_hand_side));
  DCHECK(!IsInfinity(-right_hand_side));

  InvalidateSolution();

  CHECK(PreStrongBranchingBasisFreed());

  try {
    spx_->changeRangeReal(row.value(), left_hand_side, right_hand_side);
    DCHECK_LE(spx_->lhsReal(row.value()),
              spx_->rhsReal(row.value()) +
                  spx_->realParam(soplex::SoPlex::EPSILON_ZERO));
  } catch (const soplex::SPxException& x) {
    LOG(WARNING) << "SoPlex threw an exception: " << x.what() << ".";
    return {absl::StatusCode::kInternal, "LP Error"};
  }
  return absl::OkStatus();
}

absl::Status LpSoplexInterface::SetObjectiveSense(bool is_maximization) {
<<<<<<< HEAD
  VLOG(2) << "calling SetObjectiveSense().";
=======
  VLOG(10) << "calling SetObjectiveSense().";
>>>>>>> 7807bcd2

  InvalidateSolution();

  CHECK(PreStrongBranchingBasisFreed());

  SOPLEX_TRY(static_cast<void>(spx_->setIntParam(
      soplex::SoPlex::OBJSENSE, is_maximization == 0
                                    ? soplex::SoPlex::OBJSENSE_MINIMIZE
                                    : soplex::SoPlex::OBJSENSE_MAXIMIZE)));

  return absl::OkStatus();
}

absl::Status LpSoplexInterface::SetObjectiveCoefficient(
    ColIndex col, double objective_coefficient) {
  VLOG(10) << "calling SetObjectiveCoefficient().";
  DCHECK(!IsInfinity(std::abs(objective_coefficient)));

  InvalidateSolution();

  CHECK(PreStrongBranchingBasisFreed());

  spx_->changeObjReal(col.value(), objective_coefficient);
  return absl::OkStatus();
}

// ==========================================================================
// LP model getters.
// ==========================================================================

RowIndex LpSoplexInterface::GetNumberOfRows() const {
  VLOG(10) << "calling GetNumberOfRows().";

  return RowIndex(spx_->numRowsReal());
}

ColIndex LpSoplexInterface::GetNumberOfColumns() const {
  VLOG(10) << "calling GetNumberOfColumns().";

  return ColIndex(spx_->numColsReal());
}

int64_t LpSoplexInterface::GetNumberOfNonZeros() const {
  VLOG(10) << "calling GetNumberOfNonZeros().";
  // SoPlex has no direct method to return the number of nonzeros, so we have
  // to count them manually.
  int num_non_zeros = 0;

  if (spx_->numRowsReal() < spx_->numColsReal()) {
    for (int i = 0; i < spx_->numRowsReal(); ++i) {
      num_non_zeros += spx_->rowVectorRealInternal(i).size();
    }
  } else {
    for (int i = 0; i < spx_->numColsReal(); ++i) {
      num_non_zeros += spx_->colVectorRealInternal(i).size();
    }
  }

  return num_non_zeros;
}

bool LpSoplexInterface::IsMaximization() const {
  VLOG(10) << "calling IsMaximization().";

  return spx_->intParam(soplex::SoPlex::OBJSENSE) !=
         soplex::SoPlex::OBJSENSE_MINIMIZE;
}

// Either both, lower_bound and upper_bound, have to be 0, or both have to be
// non-0, either n_non_zeroes, begin_cols, indices, and obj_coeffs have to be
// 0, or all of them have to be non-0.
SparseCol LpSoplexInterface::GetSparseColumnCoefficients(ColIndex col) const {
  VLOG(10) << "calling GetSparseColumnCoefficients().";

  DCHECK_LE(0, col);
  DCHECK_LT(col, spx_->numColsReal());

  SparseCol sparse_column;

  if (spx_->boolParam(soplex::SoPlex::PERSISTENTSCALING)) {
    soplex::DSVector cvec;
    spx_->getColVectorReal(col.value(), cvec);
    for (int j = 0; j < cvec.size(); ++j) {
      sparse_column.AddEntry(RowIndex(cvec.index(j)), cvec.value(j));
    }
  } else {
    const soplex::SVector& cvec = spx_->colVectorRealInternal(col.value());
    for (int j = 0; j < cvec.size(); ++j) {
      sparse_column.AddEntry(RowIndex(cvec.index(j)), cvec.value(j));
    }
  }
  sparse_column.CleanUpIfNeeded();
  return sparse_column;
}

// Either both, left_hand_side and right_hand_side, have to be 0, or both have
// to be non-0, either n_non_zeroes, begin_cols, indices, and obj_coeffs have
// to be 0, or all of them have to be non-0.
SparseRow LpSoplexInterface::GetSparseRowCoefficients(RowIndex row) const {
  VLOG(10) << "calling GetSparseRowCoefficients().";

  DCHECK_LE(0, row);
  DCHECK_LT(row, spx_->numRowsReal());

  SparseRow sparse_row;

  if (spx_->boolParam(soplex::SoPlex::PERSISTENTSCALING)) {
    soplex::DSVector rvec;
    spx_->getRowVectorReal(row.value(), rvec);
    for (int j = 0; j < rvec.size(); ++j) {
      sparse_row.AddEntry(ColIndex(rvec.index(j)), rvec.value(j));
    }
  } else {
    const soplex::SVector& rvec = spx_->rowVectorRealInternal(row.value());
    for (int j = 0; j < rvec.size(); ++j) {
      sparse_row.AddEntry(ColIndex(rvec.index(j)), rvec.value(j));
    }
  }
  return sparse_row;
}

double LpSoplexInterface::GetObjectiveCoefficient(ColIndex col) const {
  VLOG(10) << "calling GetObjectiveCoefficient().";

  DCHECK_LE(0, col);
  DCHECK_LT(col, spx_->numColsReal());

  return spx_->objReal(col.value());
}

double LpSoplexInterface::GetLowerBound(ColIndex col) const {
  VLOG(10) << "calling GetLowerBound().";

  DCHECK_LE(0, col);
  DCHECK_LT(col, spx_->numColsReal());

  return spx_->lowerReal(col.value());
}

double LpSoplexInterface::GetUpperBound(ColIndex col) const {
  VLOG(10) << "calling GetUpperBound().";

  DCHECK_LE(0, col);
  DCHECK_LT(col, spx_->numColsReal());

  return spx_->upperReal(col.value());
}

double LpSoplexInterface::GetLeftHandSide(RowIndex row) const {
  VLOG(10) << "calling GetLeftHandSide().";

  DCHECK_LE(0, row);
  DCHECK_LT(row, spx_->numRowsReal());

  return spx_->lhsReal(row.value());
}

double LpSoplexInterface::GetRightHandSide(RowIndex row) const {
  VLOG(10) << "calling GetRightHandSide().";

  DCHECK_LE(0, row);
  DCHECK_LT(row, spx_->numRowsReal());

  return spx_->rhsReal(row.value());
}

double LpSoplexInterface::GetMatrixCoefficient(ColIndex col,
                                               RowIndex row) const {
  VLOG(10) << "calling GetMatrixCoefficient().";

  DCHECK_LE(0, col);
  DCHECK_LT(col, spx_->numColsReal());
  DCHECK_LE(0, row);
  DCHECK_LT(row, spx_->numRowsReal());

  return spx_->coefReal(row.value(), col.value());
}

// ==========================================================================
// Solving methods.
// ==========================================================================

absl::Status LpSoplexInterface::SolveLpWithPrimalSimplex() {
  VLOG(10) << "calling SolveLpWithPrimalSimplex().";

  static_cast<void>(spx_->setIntParam(soplex::SoPlex::ALGORITHM,
                                      soplex::SoPlex::ALGORITHM_PRIMAL));
  return SoPlexSolve();
}

absl::Status LpSoplexInterface::SolveLpWithDualSimplex() {
  VLOG(10) << "calling SolveLPWithDualSimplex().";

  static_cast<void>(spx_->setIntParam(soplex::SoPlex::ALGORITHM,
                                      soplex::SoPlex::ALGORITHM_DUAL));
  return SoPlexSolve();
}

// This call is needed before any strong branching.
absl::Status LpSoplexInterface::StartStrongBranching() {
  VLOG(10) << "calling StartStrongBranching().";
  CHECK(PreStrongBranchingBasisFreed());
  SavePreStrongbranchingBasis();

  return absl::OkStatus();
}

// This call is needed after any strong branching.
absl::Status LpSoplexInterface::EndStrongBranching() {
  VLOG(10) << "calling EndStrongBranching().";
  CHECK(!PreStrongBranchingBasisFreed());
  RestorePreStrongbranchingBasis();
  FreePreStrongBranchingBasis();

  return absl::OkStatus();
}

// ============================================================================
// Solution information getters.
// ============================================================================

// Returns whether a solve method was called after the last modification of
// the LP.
bool LpSoplexInterface::IsSolved() const {
  VLOG(10) << "calling IsSolved().";
  return is_solved_;
}

// Returns true if the LP is proven to have a primal unbounded ray (but not
// necessary a primal feasible point); this does not necessarily mean that the
// solver knows and can return the primal ray.
bool LpSoplexInterface::ExistsPrimalRay() const {
  VLOG(10) << "calling ExistsPrimalRay().";

  return (spx_->status() == soplex::SPxSolver::UNBOUNDED);
}

// Returns true iff LP is proven to have a primal unbounded ray (but not
// necessary a primal feasible point), and the solver knows and can return the
// primal ray.
bool LpSoplexInterface::HasPrimalRay() const {
  VLOG(10) << "calling HasPrimalRay().";

  return spx_->hasPrimalRay();
}

bool LpSoplexInterface::IsPrimalUnbounded() const {
  VLOG(10) << "calling IsPrimalUnbounded().";

  // If SoPlex returns unbounded, this may only mean that an unbounded ray is
  // available, not necessarily a primal
  //* feasible point; hence we have to check the perturbation.
  return spx_->status() == soplex::SPxSolver::UNBOUNDED;
}

bool LpSoplexInterface::IsPrimalInfeasible() const {
  VLOG(10) << "calling IsPrimalInfeasible().";

  return (spx_->status() == soplex::SPxSolver::INFEASIBLE);
}

bool LpSoplexInterface::IsPrimalFeasible() const {
  VLOG(10) << "calling IsPrimalFeasible().";

  return spx_->basisStatus() == soplex::SPxBasis::OPTIMAL or
         spx_->basisStatus() == soplex::SPxBasis::PRIMAL;
}

// Returns true if the LP is proven to have a dual unbounded ray (but not
// necessary a dual feasible point);
// this does not necessarily mean that the solver knows and can return the
// dual ray.
bool LpSoplexInterface::ExistsDualRay() const {
  VLOG(10) << "calling ExistsDualRay().";

  return (spx_->status() == soplex::SPxSolver::INFEASIBLE);
}

// Returns true if the LP is proven to have a dual unbounded ray (but not
// necessary a dual feasible point),
//*  and the solver knows and can return the dual ray
bool LpSoplexInterface::HasDualRay() const {
  VLOG(10) << "calling HasDualRay().";

  return spx_->hasDualFarkas();
}

bool LpSoplexInterface::IsDualUnbounded() const {
  VLOG(10) << "calling IsDualUnbounded().";

  return spx_->status() == soplex::SPxSolver::INFEASIBLE &&
         spx_->basisStatus() == soplex::SPxBasis::DUAL;
}

bool LpSoplexInterface::IsDualInfeasible() const {
  VLOG(10) << "calling IsDualInfeasible().";

  return (spx_->status() == soplex::SPxSolver::UNBOUNDED);
}

bool LpSoplexInterface::IsDualFeasible() const {
  VLOG(10) << "calling IsDualFeasible().";

  return (spx_->basisStatus() == soplex::SPxBasis::OPTIMAL) or
         spx_->basisStatus() == soplex::SPxBasis::DUAL;
}

bool LpSoplexInterface::IsOptimal() const {
  VLOG(10) << "calling IsOptimal().";

  CHECK((spx_->basisStatus() == soplex::SPxBasis::OPTIMAL) ==
        (IsPrimalFeasible() and IsDualFeasible()));

  return (spx_->status() == soplex::SPxSolver::OPTIMAL);
}

// This function should return true if the solution is reliable, i.e., feasible
// and optimal (or proven infeasible/unbounded) with respect to the original
// problem. The optimality status might be with respect to a scaled version of
// the problem, but the solution might not be feasible to the unscaled original
// problem; in this case, minimip::LpInterface.IsStable() should return false.
bool LpSoplexInterface::IsStable() const {
  VLOG(10) << "calling IsStable().";

  if (spx_->status() == soplex::SPxSolver::ERROR or
      spx_->status() == soplex::SPxSolver::SINGULAR) {
    return false;
  }
  if (spx_->status() == soplex::SPxSolver::OPTIMAL_UNSCALED_VIOLATIONS) {
    return false;
  }
  return true;
}

bool LpSoplexInterface::ObjectiveLimitIsExceeded() const {
  VLOG(10) << "calling ObjectiveLimitIsExceeded().";

  return (spx_->status() == soplex::SPxSolver::ABORT_VALUE);
}

bool LpSoplexInterface::IterationLimitIsExceeded() const {
  VLOG(10) << "calling IterationLimitIsExceeded().";

  return (spx_->status() == soplex::SPxSolver::ABORT_ITER);
}

bool LpSoplexInterface::TimeLimitIsExceeded() const {
  VLOG(10) << "calling TimeLimitIsExceeded().";

  return (spx_->status() == soplex::SPxSolver::ABORT_TIME);
}

double LpSoplexInterface::GetObjectiveValue() const {
  VLOG(10) << "calling GetObjectiveValue().";

  return spx_->objValueReal();
}

// Before calling this function, the caller must ensure that the LP has been
// solved to optimality, i.e., that minimip::LpInterface.IsOptimal() returns
// true.

absl::StatusOr<absl::StrongVector<ColIndex, double>>
LpSoplexInterface::GetPrimalValues() const {
  VLOG(10) << "calling GetPrimalValues().";
  CHECK(IsOptimal());
  absl::StrongVector<ColIndex, double> primal_values(spx_->numColsReal());
  try {
    static_cast<void>(
        spx_->getPrimalReal(primal_values.data(), spx_->numColsReal()));
  } catch (const soplex::SPxException& x) {
    LOG(WARNING) << "SoPlex threw an exception: " << x.what() << ".";
    return absl::Status(absl::StatusCode::kInternal, "Error");
  }
  return primal_values;
}

// Before calling this function, the caller must ensure that the LP has been
// solved to optimality, i.e., that minimip::LpInterface.IsOptimal() returns
// true.
absl::StatusOr<absl::StrongVector<RowIndex, double>>
LpSoplexInterface::GetDualValues() const {
  VLOG(10) << "calling GetDualSolution().";
  CHECK(IsOptimal());
  absl::StrongVector<RowIndex, double> dual_values(spx_->numRowsReal());
  try {
    static_cast<void>(
        spx_->getDualReal(dual_values.data(), spx_->numRowsReal()));
  } catch (const soplex::SPxException& x) {
    LOG(WARNING) << "SoPlex threw an exception: " << x.what() << ".";
    return absl::Status(absl::StatusCode::kInternal, "Error");
  }
  return dual_values;
}

absl::StatusOr<absl::StrongVector<RowIndex, double>>
LpSoplexInterface::GetRowActivities() const {
  VLOG(10) << "calling GetRowActivities().";
  absl::StrongVector<RowIndex, double> row_activities(spx_->numRowsReal());
  try {
    static_cast<void>(
        spx_->getSlacksReal(row_activities.data(),
                            spx_->numRowsReal()));  // in SoPlex, the activities
    // are called "slacks"
  } catch (const soplex::SPxException& x) {
    LOG(WARNING) << "SoPlex threw an exception: " << x.what() << ".";
    return absl::Status(absl::StatusCode::kInternal, "Error");
  }
  return row_activities;
}

absl::StatusOr<absl::StrongVector<ColIndex, double>>
LpSoplexInterface::GetReducedCosts() const {
  VLOG(10) << "calling GetReducedCosts().";
  absl::StrongVector<ColIndex, double> reduced_costs(spx_->numColsReal());
  try {
    static_cast<void>(
        spx_->getRedCostReal(reduced_costs.data(), spx_->numColsReal()));
  } catch (const soplex::SPxException& x) {
    LOG(WARNING) << "SoPlex threw an exception: " << x.what() << ".";
    return absl::Status(absl::StatusCode::kInternal, "Error");
  }
  return reduced_costs;
}

absl::StatusOr<absl::StrongVector<ColIndex, double>>
LpSoplexInterface::GetPrimalRay() const {
  VLOG(10) << "calling GetPrimalRay().";
  absl::StrongVector<ColIndex, double> primal_ray;
  CHECK(spx_->hasPrimalRay());
  try {
    static_cast<void>(
        spx_->getPrimalRayReal(primal_ray.data(), spx_->numColsReal()));
  } catch (const soplex::SPxException& x) {
    LOG(WARNING) << "SoPlex threw an exception: " << x.what() << ".";
    return absl::Status(absl::StatusCode::kInternal, "Error");
  }
  return primal_ray;
}

absl::StatusOr<absl::StrongVector<RowIndex, double>>
LpSoplexInterface::GetDualRay() const {
  VLOG(10) << "calling GetDualRay().";
  CHECK(spx_->hasDualFarkas());
  absl::StrongVector<RowIndex, double> dual_ray;
  try {
    static_cast<void>(
        spx_->getDualFarkasReal(dual_ray.data(), spx_->numRowsReal()));
  } catch (const soplex::SPxException& x) {
    LOG(WARNING) << "SoPlex threw an exception: " << x.what() << ".";
    return absl::Status(absl::StatusCode::kInternal, "Error");
  }
  return dual_ray;
}

// Gets the number of LP iterations of the last solve call.
int64_t LpSoplexInterface::GetNumIterations() const {
  VLOG(10) << "calling GetNumIterations().";

  return spx_->numIterations();
}

// ==========================================================================
// Getters and setters of the basis.
// ==========================================================================

absl::StatusOr<absl::StrongVector<ColIndex, LpBasisStatus>>
LpSoplexInterface::GetBasisStatusForColumns() const {
  absl::StrongVector<ColIndex, LpBasisStatus> statuses(spx_->numColsReal());
  VLOG(10) << "calling GetBasisStatusForColumns().";
  CHECK(PreStrongBranchingBasisFreed());
  CHECK(IsOptimal());

  if (!statuses.empty()) {
    for (ColIndex i(0); i < spx_->numColsReal(); ++i) {
      //         double obj_coeffs = 0.0;
      switch (spx_->basisColStatus(i.value())) {
        case soplex::SPxSolver::BASIC:
          statuses[i] = LpBasisStatus::kBasic;
          break;
        case soplex::SPxSolver::FIXED:
          // Get reduced cost estimation. If the estimation is not correct
          // this should not hurt: If the basis is loaded into SoPlex again,
          // the status is converted to FIXED again; in this case there is no
          // problem at all. If the basis is saved and/or used in some other
          // solver, it usually is very cheap to perform the pivots necessary
          // to get an optimal basis.
          // @todo implement getRedCostEst()
          //
          // RETURN_IF_ERROR( getRedCostEst(spx_, i, &obj_coeffs) );
          //             if( obj_coeffs < 0.0 )  // reduced costs < 0 => UPPER
          //             else => LOWER
          //                column_basis_status.push_back(BASESTAT_UPPER;
          //             else
          [[fallthrough]];
        case soplex::SPxSolver::ON_LOWER:
          statuses[i] = LpBasisStatus::kAtLowerBound;
          break;
        case soplex::SPxSolver::ON_UPPER:
          statuses[i] = LpBasisStatus::kAtUpperBound;
          break;
        case soplex::SPxSolver::ZERO:
          statuses[i] = LpBasisStatus::kFree;
          break;
        case soplex::SPxSolver::UNDEFINED:
        default:
          LOG(ERROR) << "invalid basis status.";
          std::abort();
          return absl::Status(absl::StatusCode::kInvalidArgument,
                              "Invalid Data");
      }
    }
  }
  return statuses;
}

absl::StatusOr<absl::StrongVector<RowIndex, LpBasisStatus>>
LpSoplexInterface::GetBasisStatusForRows() const {
  absl::StrongVector<RowIndex, LpBasisStatus> statuses(spx_->numRowsReal());
  VLOG(10) << "calling GetBasisStatusForRows().";
  CHECK(PreStrongBranchingBasisFreed());
  CHECK(IsOptimal());

  if (!statuses.empty()) {
    for (RowIndex i(0); i < spx_->numRowsReal(); ++i) {
      switch (spx_->basisRowStatus(i.value())) {
        case soplex::SPxSolver::BASIC:
          statuses[i] = LpBasisStatus::kBasic;
          break;
        case soplex::SPxSolver::FIXED:
          statuses[i] = LpBasisStatus::kFixed;
        case soplex::SPxSolver::ON_LOWER:
          statuses[i] = LpBasisStatus::kAtLowerBound;
          break;
        case soplex::SPxSolver::ON_UPPER:
          statuses[i] = LpBasisStatus::kAtUpperBound;
          break;
        case soplex::SPxSolver::ZERO:
          LOG(ERROR)
              << "slack variable has basis status ZERO (should not occur).";
          return absl::Status(absl::StatusCode::kInternal, "Error");
        case soplex::SPxSolver::UNDEFINED:
        default:
          LOG(ERROR) << "invalid basis status.";
          std::abort();
          return absl::Status(absl::StatusCode::kInvalidArgument,
                              "Invalid Data");
      }
    }
  }
  return statuses;
}

absl::Status LpSoplexInterface::SetBasisStatusForColumnsAndRows(
    const absl::StrongVector<ColIndex, LpBasisStatus>& column_basis_statuses,
    const absl::StrongVector<RowIndex, LpBasisStatus>& row_basis_statuses) {
  VLOG(10) << "calling SetBasisStatusForColumnsAndRows().";

  ColIndex num_cols = GetNumberOfColumns();
  RowIndex num_rows = GetNumberOfRows();

  CHECK(PreStrongBranchingBasisFreed());
  InvalidateSolution();

  soplex::DataArray<soplex::SPxSolver::VarStatus>& colstat =
      ColumnsBasisStatus();
  soplex::DataArray<soplex::SPxSolver::VarStatus>& rowstat = RowsBasisStatus();

  colstat.reSize(num_cols.value());
  rowstat.reSize(num_rows.value());

  for (int i = 0; i < num_rows; ++i) {
    switch (row_basis_statuses[RowIndex(i)]) {
      case LpBasisStatus::kBasic:
        rowstat[i] = soplex::SPxSolver::BASIC;
        break;
      case LpBasisStatus::kAtLowerBound:
        rowstat[i] = soplex::SPxSolver::ON_LOWER;
        break;
      case LpBasisStatus::kAtUpperBound:
        rowstat[i] = soplex::SPxSolver::ON_UPPER;
        break;
      case LpBasisStatus::kFixed:
        rowstat[i] = soplex::SPxSolver::FIXED;
        break;
      case LpBasisStatus::kFree:
        LOG(ERROR)
            << "slack variable has basis status ZERO (should not occur).";
        return {absl::StatusCode::kInternal, "Error"};
      default:
        LOG(ERROR) << "invalid basis status.";
        std::abort();
        return {absl::StatusCode::kInvalidArgument, "Invalid Data"};
    }
  }

  for (int i = 0; i < num_cols; ++i) {
    switch (column_basis_statuses[ColIndex(i)]) {
      case LpBasisStatus::kBasic:
        colstat[i] = soplex::SPxSolver::BASIC;
        break;
      case LpBasisStatus::kAtLowerBound:
        colstat[i] = soplex::SPxSolver::ON_LOWER;
        break;
      case LpBasisStatus::kAtUpperBound:
        colstat[i] = soplex::SPxSolver::ON_UPPER;
        break;
      case LpBasisStatus::kFixed:
        colstat[i] = soplex::SPxSolver::FIXED;
        break;
      case LpBasisStatus::kFree:
        colstat[i] = soplex::SPxSolver::ZERO;
        break;
      default:
        LOG(ERROR) << "invalid basis status.";
        std::abort();
        return {absl::StatusCode::kInvalidArgument, "Invalid Data"};
    }
  }

  SOPLEX_TRY(spx_->setBasis(rowstat.get_ptr(), colstat.get_ptr()));
  FreePreStrongBranchingBasis();
  return absl::OkStatus();
}

// Returns the indices of the basic columns and rows; basic column n gives
// value n, basic row m gives value -1-m.
std::vector<ColOrRowIndex> LpSoplexInterface::GetColumnsAndRowsInBasis() const {
  std::vector<int> basis_indices(spx_->numRows());
  std::vector<ColOrRowIndex> basis;
  basis.reserve(spx_->numRows());
  VLOG(10) << "calling GetColumnsAndRowsInBasis().";

  CHECK(PreStrongBranchingBasisFreed());

  spx_->getBasisInd(basis_indices.data());

  for (int index : basis_indices) {
    basis.push_back(index < 0 ? ColOrRowIndex(RowIndex(-1 * index - 1))
                              : ColOrRowIndex(ColIndex(index)));
    VLOG(3) << "Basis index: " << basis.back() << " from (row)Index: " << index;
  }
  return basis;
}

// ==========================================================================
// Getters of vectors in the inverted basis matrix.
// ==========================================================================

// NOTE: The LP interface defines slack variables to have coefficient +1. This
// means that if, internally, the LP solver
//       uses a -1 coefficient, then rows associated with slacks variables
//       whose coefficient is -1, should be negated; see also the explanation
//       in lpi.h.
absl::StatusOr<SparseRow> LpSoplexInterface::GetSparseRowOfBInverted(
    RowIndex row_in_basis) const {
  VLOG(10) << "calling GetSparseRowOfBInverted().";
  CHECK(PreStrongBranchingBasisFreed());
  DCHECK_GE(row_in_basis, 0);
  DCHECK_LT(row_in_basis, spx_->numRowsReal());

  int num_indices;

  std::vector<double> dense_row(spx_->numRowsReal());
  std::vector<int> indices(spx_->numRowsReal());

  if (!spx_->getBasisInverseRowReal(row_in_basis.value(), dense_row.data(),
                                    indices.data(), &num_indices)) {
    return absl::Status(absl::StatusCode::kInternal, "Error");
  }

  absl::StrongVector<RowIndex, double> row_activities =
      GetRowActivities().value();

  LOG(INFO) << "Row activities: ";
  for (RowIndex row_index(0); row_index < row_activities.size(); ++row_index) {
    LOG(INFO) << "Row " << row_index << ": " << row_activities[row_index];
  }

  // TODO (CG): Check if this should be applied automatically.
  int slack = row_activities.at(row_in_basis) < 0 ? -1 : 1;
  if (slack == -1) {
    LOG(INFO) << "SLACK IS NEGATIVE";
  }

  SparseRow sparse_row;
  if (num_indices == -1) {
    // This means that Soplex used a dense representation. If so, the result
    // is found directly in dense_row and must be sparsified.
    for (int i = 0; i < spx_->numRowsReal(); ++i) {
      if (dense_row[i] != 0.0) sparse_row.AddEntry(ColIndex(i), dense_row[i]);
    }
  } else {
    for (int i = 0; i < num_indices; ++i) {
      sparse_row.AddEntry(ColIndex(indices[i]), dense_row[indices[i]]);
    }
  }
  sparse_row.CleanUpIfNeeded();
  LOG(INFO) << "Sparse row: " << sparse_row;
  WriteLpToFile("lp_s.txt");
  return sparse_row;
}

// NOTE: The LP interface defines slack variables to have coefficient +1. This
// means that if, internally, the LP solver
//       uses a -1 coefficient, then rows associated with slacks variables
//       whose coefficient is -1, should be negated; see also the explanation
//       in lpi.h.
//
// Use the column number of B^-1 - this is NOT the number of the column in the
// LP; you have to call minimip::LpInterface.GetBasisIndices() to get the array
// which links the B^-1 column numbers to the row and column numbers of the LP!
// c must be between 0 and num_rows-1, since the basis has the size num_rows *
// num_rows.

absl::StatusOr<SparseCol> LpSoplexInterface::GetSparseColumnOfBInverted(
    ColIndex col_in_basis) const {
  VLOG(10) << "calling GetSparseColumnOfBInverted().";

  // TODO(issues/26): Use getBasisInverseColReal when the SoPlex bug is fixed.
  LOG_FIRST_N(WARNING, 1)
      << "Due to a SoPlex bug, LpSoplexInterface::GetSparseColumnOfBInverted "
         "currently retrieves the matrix by rows, which is inefficient. Prefer "
         "LpSoplexInterface::GetSparseRowOfBInverted if possible.";
  CHECK(PreStrongBranchingBasisFreed());
  DCHECK_GE(col_in_basis, 0);
  DCHECK_LT(col_in_basis, spx_->numRowsReal());

  // Reused in the loop below to avoid reallocation.
  std::vector<double> dense_row(spx_->numRowsReal());
  std::vector<int> indices(spx_->numRowsReal());

  SparseCol sparse_column;
  for (RowIndex row(0); row < spx_->numRowsReal(); ++row) {
    int num_indices;

    if (!spx_->getBasisInverseRowReal(row.value(), dense_row.data(),
                                      indices.data(), &num_indices)) {
      return absl::Status(absl::StatusCode::kInternal, "Error");
    }
    if (num_indices == -1) {
      sparse_column.AddEntry(row, dense_row[col_in_basis.value()]);
    } else {
      // The indices aren't guaranteed to be sorted, so we use linear lookup
      auto it = std::find(indices.begin(), indices.end(), col_in_basis.value());
      if (it != indices.end()) {
        int index = std::distance(indices.begin(), it);
        if (index < num_indices) sparse_column.AddEntry(row, dense_row[index]);
      }
    }
  }
  sparse_column.CleanUpIfNeeded();

  return sparse_column;
}

// NOTE: The LP interface defines slack variables to have coefficient +1. This
// means that if, internally, the LP solver
//       uses a -1 coefficient, then rows associated with slacks variables
//       whose coefficient is -1, should be negated; see also the explanation
//       in lpi.h.
absl::StatusOr<SparseRow> LpSoplexInterface::GetSparseRowOfBInvertedTimesA(
    RowIndex row_in_basis) const {
  VLOG(10) << "calling GetSparseRowOfBInvertedTimesA().";

  int num_rows = spx_->numRowsReal();
  int num_cols = spx_->numColsReal();
  SparseRow sparse_row;

  std::vector<double> dense_binv(num_rows);
  std::vector<int> nonzero_indices(num_rows);
  int num_indices;

  CHECK(PreStrongBranchingBasisFreed());

  // Calculate the row in B^-1.
  if (!spx_->getBasisInverseRowReal(row_in_basis.value(), dense_binv.data(),
                                    nonzero_indices.data(), &num_indices)) {
    return absl::Status(absl::StatusCode::kInternal, "Error");
  }
  soplex::Vector binv_vec(num_rows, dense_binv.data());

  // Temporary unscaled column of A.
  soplex::DSVector acol;
  const double eps = feasibility_tolerance();

  for (int col_idx = 0; col_idx < num_cols; ++col_idx) {
    spx_->getColVectorReal(col_idx, acol);
    double val = binv_vec * acol;
    if (std::abs(val) > eps) {
      sparse_row.AddEntry(ColIndex(col_idx), val);
    }
  }
  return sparse_row;
}

// NOTE: The LP interface defines slack variables to have coefficient +1. This
// means that if, internally, the LP solver
//       uses a -1 coefficient, then rows associated with slacks variables
//       whose coefficient is -1, should be negated; see also the explanation
//       in lpi.h.
absl::StatusOr<SparseCol> LpSoplexInterface::GetSparseColumnOfBInvertedTimesA(
    ColIndex col_in_basis) const {
  VLOG(10) << "calling GetSparseColumnOfBInvertedTimesA().";

  std::vector<double> binv_vec(spx_->numRows());
  SparseCol sparse_col;
  int num_rows = spx_->numRowsReal();

  soplex::DVector column(num_rows);

  // Temporary sparse vector used for unscaling (memory is automatically
  // enlarged).
  soplex::DSVector column_sparse;

  CHECK(PreStrongBranchingBasisFreed());

  DCHECK_GE(col_in_basis, 0);
  DCHECK_LT(col_in_basis, spx_->numColsReal());

  // Col needs to be cleared because copying colVectorReal only regard nonzeros.
  column.clear();

  spx_->getColVectorReal(col_in_basis.value(), column_sparse);
  // The copy is necessary to transform the sparse column into a dense vector.
  column = column_sparse;

  if (!spx_->getBasisInverseTimesVecReal(column.get_ptr(), binv_vec.data())) {
    return absl::Status(absl::StatusCode::kInternal, "Error");
  }
  const double eps = feasibility_tolerance();
  for (int row_idx = 0; row_idx < num_rows; ++row_idx) {
    if (std::abs(binv_vec[row_idx]) > eps) {
      sparse_col.AddEntry(RowIndex(row_idx), binv_vec[row_idx]);
    }
  }
  return sparse_col;
}

// ==========================================================================
// Getters and setters of the parameters.
// ==========================================================================

LpParameters LpSoplexInterface::GetLpParameters() const {
  VLOG(10) << "calling GetLpParameters().";
  LpParameters params;

  params.set_lp_solver_type(LpParameters::LP_SOPLEX);

  params.set_solve_from_scratch(solve_from_scratch_);

  switch (spx_->intParam(soplex::SoPlex::SCALER)) {
    case soplex::SoPlex::SCALER_OFF:
      params.set_scaling_strategy(LpParameters::SCALING_OFF);
      break;
    case soplex::SoPlex::SCALER_BIEQUI:
      params.set_scaling_strategy(LpParameters::SCALING_EQUILIBRATION);
      break;
    case soplex::SoPlex::SCALER_LEASTSQ:
      params.set_scaling_strategy(LpParameters::SCALING_LEAST_SQUARES);
      break;
    default:
      LOG(DFATAL) << "[BUG] Unrecognized scaling strategy.";
  }

  params.set_use_presolve(spx_->intParam(soplex::SoPlex::SIMPLIFIER) !=
                          soplex::SoPlex::SIMPLIFIER_OFF);

  switch (spx_->intParam(soplex::SoPlex::PRICER)) {
    case soplex::SoPlex::PRICER_AUTO:
      params.set_pricing_strategy(LpParameters::PRICING_DEFAULT);
      break;
    case soplex::SoPlex::PRICER_STEEP:
      params.set_pricing_strategy(LpParameters::PRICING_STEEPEST_EDGE);
      break;
    case soplex::SoPlex::PRICER_QUICKSTEEP:
      params.set_pricing_strategy(
          LpParameters::PRICING_STEEPEST_EDGE_QUICK_START);
      break;
    case soplex::SoPlex::PRICER_DANTZIG:
      params.set_pricing_strategy(LpParameters::PRICING_DANTZIG);
      break;
    case soplex::SoPlex::PRICER_PARMULT:
      params.set_pricing_strategy(LpParameters::PRICING_PARTIAL_DANTZIG);
      break;
    case soplex::SoPlex::PRICER_DEVEX:
      params.set_pricing_strategy(LpParameters::PRICING_DEVEX);
      break;
    default:
      LOG(DFATAL) << "[BUG] Unrecognized pricing strategy.";
  }

  params.set_feasibility_tolerance(spx_->realParam(soplex::SoPlex::FEASTOL));
  params.set_optimality_tolerance(spx_->realParam(soplex::SoPlex::OPTTOL));
  params.set_min_markowitz_threshold(
      spx_->realParam(soplex::SoPlex::MIN_MARKOWITZ));
  params.set_refactorization_interval(
      spx_->intParam(soplex::SoPlex::FACTOR_UPDATE_MAX));
  params.set_objective_lower_limit(
      spx_->realParam(soplex::SoPlex::OBJLIMIT_LOWER));
  params.set_objective_upper_limit(
      spx_->realParam(soplex::SoPlex::OBJLIMIT_UPPER));

  switch (spx_->intParam(soplex::SoPlex::TIMER)) {
    case soplex::SoPlex::TIMER_OFF:
      params.set_timing_mode(LpParameters::TIMING_OFF);
      break;
    case soplex::SoPlex::TIMER_WALLCLOCK:
      params.set_timing_mode(LpParameters::TIMING_WALLCLOCK);
      break;
    case soplex::SoPlex::TIMER_CPU:
      params.set_timing_mode(LpParameters::TIMING_CPU);
      break;
    default:
      LOG(DFATAL) << "[BUG] Unrecogniczed timing mode.";
  }

  if (params.timing_mode() != LpParameters::TIMING_OFF) {
    params.set_time_limit(spx_->realParam(soplex::SoPlex::TIMELIMIT));
  }

  const int iteration_limit = spx_->intParam(soplex::SoPlex::ITERLIMIT);
  params.set_iteration_limit(iteration_limit == -1 ? 0 : iteration_limit);

  params.set_random_seed(spx_->randomSeed());

  params.set_enable_internal_solver_output(spx_->spxout.getVerbosity() ==
                                           soplex::SPxOut::DEBUG);

  return params;
}

namespace {

absl::Status LpParametersAreSupportedBySoPlex(const LpParameters& params) {
  VLOG(10) << "calling LpParametersAreSupportedBySoPlex().";
  RETURN_IF_ERROR(LpParametersAreValid(params));

  if (params.lp_solver_type() != LpParameters::LP_SOPLEX) {
    return absl::InvalidArgumentError("Solver type must be LP_SOPLEX.");
  }
  if (params.scaling_strategy() == LpParameters::SCALING_LINEAR_PROGRAM) {
    return absl::InvalidArgumentError("Unsupported scaling strategy.");
  }
  if (params.min_markowitz_threshold() != -1) {
    if (params.min_markowitz_threshold() < 1e-4 or
        params.min_markowitz_threshold() > 1.0 - 1e-4) {
      return absl::InvalidArgumentError(
          "Markowitz threshold must be between 1e-4 and 1-1e-4 (or -1).");
    }
  }
  if (params.timing_mode() == LpParameters::TIMING_DETERMINISTIC) {
    return absl::InvalidArgumentError(
        "SoPlex doesn't support deterministic timing.");
  }
  if (params.num_threads() != 0 and params.num_threads() != 1) {
    return absl::InvalidArgumentError(
        "SoPlex doesn't support using more than one thread.");
  }
  return absl::OkStatus();
}

}  // namespace

absl::Status LpSoplexInterface::SetLpParameters(const LpParameters& params) {
  VLOG(10) << "calling SetLpParameters().";
  RETURN_IF_ERROR(LpParametersAreSupportedBySoPlex(params));

  const LpParameters old_params = GetLpParameters();
  std::string error;

  int scaling_strategy = soplex::SoPlex::SCALER_OFF;
  switch (params.scaling_strategy()) {
    case LpParameters::SCALING_OFF:
      scaling_strategy = soplex::SoPlex::SCALER_OFF;
      break;
    case LpParameters::SCALING_DEFAULT:
    case LpParameters::SCALING_EQUILIBRATION:
      scaling_strategy = soplex::SoPlex::SCALER_BIEQUI;
      break;
    case LpParameters::SCALING_LEAST_SQUARES:
      scaling_strategy = soplex::SoPlex::SCALER_LEASTSQ;
      break;
    case LpParameters::SCALING_LINEAR_PROGRAM:
    default:
      error = "[BUG] Unexpected scaling strategy.";
      LOG(DFATAL) << error;
  }
  if (!spx_->setIntParam(soplex::SoPlex::SCALER, scaling_strategy)) {
    error = "SoPlex error when setting scaling strategy.";
  }

  if (!spx_->setIntParam(soplex::SoPlex::SIMPLIFIER,
                         params.use_presolve()
                             ? soplex::SoPlex::SIMPLIFIER_AUTO
                             : soplex::SoPlex::SIMPLIFIER_OFF)) {
    error = "SoPlex error when setting presolve.";
  }

  int pricing_strategy = soplex::SoPlex::PRICER_AUTO;
  switch (params.pricing_strategy()) {
    case LpParameters::PRICING_DEFAULT:
      pricing_strategy = soplex::SoPlex::PRICER_AUTO;
      break;
    case LpParameters::PRICING_STEEPEST_EDGE:
      pricing_strategy = soplex::SoPlex::PRICER_STEEP;
      break;
    case LpParameters::PRICING_STEEPEST_EDGE_QUICK_START:
      pricing_strategy = soplex::SoPlex::PRICER_QUICKSTEEP;
      break;
    case LpParameters::PRICING_DANTZIG:
      pricing_strategy = soplex::SoPlex::PRICER_DANTZIG;
      break;
    case LpParameters::PRICING_PARTIAL_DANTZIG:
      pricing_strategy = soplex::SoPlex::PRICER_PARMULT;
      break;
    case LpParameters::PRICING_DEVEX:
      pricing_strategy = soplex::SoPlex::PRICER_DEVEX;
      break;
    default:
      error = "[BUG] Unexpected pricing strategy.";
      LOG(DFATAL) << error;
  }
  if (!spx_->setIntParam(soplex::SoPlex::PRICER, pricing_strategy)) {
    error = "SoPlex error when setting pricing strategy.";
  }

  if (!spx_->setRealParam(soplex::SoPlex::FEASTOL,
                          params.feasibility_tolerance() == -1
                              ? 1e-6
                              : params.feasibility_tolerance())) {
    error = "SoPlex error when setting feasibility tolerance.";
  }

  if (!spx_->setRealParam(soplex::SoPlex::OPTTOL,
                          params.optimality_tolerance() == -1
                              ? 1e-6
                              : params.optimality_tolerance())) {
    error = "SoPlex error when setting optimality tolerance.";
  }

  if (!spx_->setRealParam(soplex::SoPlex::MIN_MARKOWITZ,
                          params.min_markowitz_threshold() == -1
                              ? 1e-4
                              : params.min_markowitz_threshold())) {
    error = "SoPlex error when setting min markowitz threshold.";
  }

  if (!spx_->setIntParam(soplex::SoPlex::FACTOR_UPDATE_MAX,
                         params.refactorization_interval())) {
    error = "SoPlex error when setting refactorization interval.";
  }

  if (!spx_->setRealParam(
          soplex::SoPlex::OBJLIMIT_LOWER,
          std::max(-Infinity(), params.objective_lower_limit()))) {
    error = "SoPlex error when setting lower objective limit.";
  }

  if (!spx_->setRealParam(
          soplex::SoPlex::OBJLIMIT_UPPER,
          std::min(Infinity(), params.objective_upper_limit()))) {
    error = "SoPlex error when setting upper objective limit.";
  }

  int timing_mode = soplex::SoPlex::TIMER_OFF;
  switch (params.timing_mode()) {
    case LpParameters::TIMING_OFF:
      timing_mode = soplex::SoPlex::TIMER_OFF;
      break;
    case LpParameters::TIMING_WALLCLOCK:
      timing_mode = soplex::SoPlex::TIMER_WALLCLOCK;
      break;
    case LpParameters::TIMING_CPU:
      timing_mode = soplex::SoPlex::TIMER_CPU;
      break;
    case LpParameters::TIMING_DETERMINISTIC:
    default:
      error = "[BUG] Unexpected timing mode";
      LOG(DFATAL) << error;
  }

  if (!spx_->setIntParam(soplex::SoPlex::TIMER, timing_mode)) {
    error = "SoPlex error when setting timing mode.";
  }

  // SoPlex requires 0 < param_val < DEFAULT_INFINITY (= 1e100). So, if we're
  // out of bounds, we set to Infinity() / 2.0 (still a very large number).
  const double time_limit =
      params.time_limit() == 0.0 or params.time_limit() >= Infinity()
          ? Infinity() / 2.0
          : params.time_limit();
  if (!spx_->setRealParam(soplex::SoPlex::TIMELIMIT, time_limit)) {
    error = "SoPlex error when setting timi limit";
  }

  const int iteration_limit =
      (params.iteration_limit() == 0 or params.iteration_limit() >= INT_MAX)
          ? -1
          : params.iteration_limit();
  if (!spx_->setIntParam(soplex::SoPlex::ITERLIMIT, iteration_limit)) {
    error = "SoPlex error when setting iteration limit.";
  }

  spx_->setRandomSeed(params.random_seed());

  spx_->spxout.setVerbosity(params.enable_internal_solver_output()
                                ? soplex::SPxOut::DEBUG
                                : soplex::SPxOut::ERROR);

  if (error.empty()) return absl::OkStatus();
  CHECK_OK(SetLpParameters(old_params));
  return absl::InvalidArgumentError(error);
}

// ==========================================================================
// Numerical methods.
// ==========================================================================

double LpSoplexInterface::Infinity() const {
  VLOG(10) << "calling Infinity().";

  return spx_->realParam(soplex::SoPlex::INFTY);
}

bool LpSoplexInterface::IsInfinity(double value) const {
  VLOG(10) << "calling IsInfinity().";

  return (value >= spx_->realParam(soplex::SoPlex::INFTY));
}

// ==========================================================================
// File interface methods.
// ==========================================================================

absl::Status LpSoplexInterface::ReadLpFromFile(const std::string& file_path) {
  VLOG(10) << "calling ReadLPFromFile().";

  CHECK(!file_path.empty());

  CHECK(PreStrongBranchingBasisFreed());

  if (!FileExists(file_path)) {
    return {absl::StatusCode::kInternal, "Read Error, file does not exist"};
  }

  DCHECK_EQ(spx_->intParam(soplex::SoPlex::READMODE),
            soplex::SoPlex::READMODE_REAL);

  try {
    if (!spx_->readFile(file_path.c_str())) {
      return {absl::StatusCode::kInternal, "Internal SoPlex Read Error"};
    }
  } catch (const soplex::SPxException& x) {
    LOG(WARNING) << "SoPlex threw an exception: " << x.what() << ".";
    return {absl::StatusCode::kInternal, "Read Error: soplex exception"};
  }

  return absl::OkStatus();
}

absl::StatusOr<std::string> LpSoplexInterface::WriteLpToFile(
    const std::string& file_path) const {
  VLOG(10) << "calling WriteLPToFile().";

  CHECK(!file_path.empty());

  bool success;
  try {
    success = spx_->writeFileReal(file_path.c_str());
  } catch (const soplex::SPxException& x) {
    LOG(WARNING) << "SoPlex threw an exception: " << x.what() << ".";
    return absl::Status(absl::StatusCode::kInternal,
                        "Write Error: soplex exception");
  }
  if (!success) {
    return absl::InternalError("SoPlex failed to write LP to file");
  }
  return file_path;
}

}  // namespace minimip<|MERGE_RESOLUTION|>--- conflicted
+++ resolved
@@ -237,11 +237,7 @@
 }
 
 bool LpSoplexInterface::PreStrongBranchingBasisFreed() const {
-<<<<<<< HEAD
-  VLOG(2) << "calling PreStrongBranchingBasisFreed().";
-=======
   VLOG(10) << "calling PreStrongBranchingBasisFreed().";
->>>>>>> 7807bcd2
   return ((row_basis_status_.size() == 0) and (col_basis_status_.size() == 0));
 }
 
@@ -405,11 +401,7 @@
 // ==========================================================================
 
 absl::Status LpSoplexInterface::PopulateFromMipData(const MipData& mip_data) {
-<<<<<<< HEAD
-  VLOG(2) << "calling PopulateFromMipData().";
-=======
-  VLOG(10) << "calling LoadColumnLP().";
->>>>>>> 7807bcd2
+  VLOG(10) << "calling PopulateFromMipData().";
 
   RETURN_IF_ERROR(Clear());
   DCHECK_EQ(mip_data.constraint_names().size(),
@@ -461,16 +453,12 @@
                                           double upper_bound,
                                           double objective_coefficient,
                                           const std::string& /*unused*/) {
-<<<<<<< HEAD
-  VLOG(2) << "calling AddColumn().";
+  VLOG(10) << "calling AddColumn().";
   DCHECK(!col_data.MayNeedCleaning());
   DCHECK(std::all_of(col_data.entries().begin(), col_data.entries().end(),
                      [num_rows = GetNumberOfRows()](const ColEntry& e) {
                        return RowIndex(0) <= e.index and e.index < num_rows;
                      }));
-=======
-  VLOG(10) << "calling AddColumn().";
->>>>>>> 7807bcd2
   InvalidateSolution();
 
   CHECK(PreStrongBranchingBasisFreed());
@@ -785,11 +773,7 @@
 }
 
 absl::Status LpSoplexInterface::SetObjectiveSense(bool is_maximization) {
-<<<<<<< HEAD
-  VLOG(2) << "calling SetObjectiveSense().";
-=======
   VLOG(10) << "calling SetObjectiveSense().";
->>>>>>> 7807bcd2
 
   InvalidateSolution();
 
