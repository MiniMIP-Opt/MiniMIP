--- conflicted
+++ resolved
@@ -1103,11 +1103,7 @@
   return (spx_->status() == soplex::SPxSolver::ABORT_TIME);
 }
 
-<<<<<<< HEAD
-double LPSoplexInterface::GetObjectiveValue() const {
-=======
 double LpSoplexInterface::GetObjectiveValue() {
->>>>>>> 102a65a4
   VLOG(2) << "calling GetObjectiveValue().";
 
   return spx_->objValueReal();
