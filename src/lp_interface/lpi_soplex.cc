--- conflicted
+++ resolved
@@ -237,13 +237,9 @@
 }
 
 bool LpSoplexInterface::PreStrongBranchingBasisFreed() const {
-<<<<<<< HEAD
   VLOG(2) << "calling PreStrongBranchingBasisFreed().";
-  return ((row_basis_status_.size() == 0) && (col_basis_status_.size() == 0));
-=======
   return ((row_basis_status_.size() == 0) and (col_basis_status_.size() == 0));
->>>>>>> 0432b220
-}
+  }
 
 void LpSoplexInterface::FreePreStrongBranchingBasis() {
   VLOG(2) << "calling FreePreStrongBranchingBasis().";
