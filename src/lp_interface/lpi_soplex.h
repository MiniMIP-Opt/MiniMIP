// Copyright 2022 the MiniMIP Project
//
// Licensed under the Apache License, Version 2.0 (the "License");
// you may not use this file except in compliance with the License.
// You may obtain a copy of the License at
//
//     http://www.apache.org/licenses/LICENSE-2.0
//
// Unless required by applicable law or agreed to in writing, software
// distributed under the License is distributed on an "AS IS" BASIS,
// WITHOUT WARRANTIES OR CONDITIONS OF ANY KIND, either express or implied.
// See the License for the specific language governing permissions and
// limitations under the License.

#ifndef SRC_LP_INTERFACE_LPI_SOPLEX_H_
#define SRC_LP_INTERFACE_LPI_SOPLEX_H_

// include SoPlex solver
#include <algorithm>
#include <string>
#include <vector>

#include "ortools/util/file_util.h"
#include "soplex.h"
#include "src/lp_interface/lpi.h"

namespace minimip {

class LPSoplexInterface : public LPInterface {
 public:
  LPSoplexInterface();

  ~LPSoplexInterface() override;

  // ==========================================================================
  // LP model setters.
  // ==========================================================================

  // Sets the entire problem: variables, constraints, objective, bounds, sides,
  // and names.
  absl::Status PopulateFromMipData(const MipData& mip_data) final;

  absl::Status AddColumn(const SparseCol& col, double lower_bound,
                         double upper_bound, double objective_coefficient,
                         const std::string& name) final;

  absl::Status AddColumns(
      const StrongSparseMatrix& matrix,
      const absl::StrongVector<ColIndex, double>& lower_bounds,
      const absl::StrongVector<ColIndex, double>& upper_bounds,
      const absl::StrongVector<ColIndex, double>& objective_coefficients,
      const absl::StrongVector<ColIndex, std::string>& names) final;

  absl::Status DeleteColumns(ColIndex first_col, ColIndex last_col) final;

  absl::Status AddRow(const SparseRow& row, double left_hand_side,
                      double right_hand_side, const std::string& name) final;

  absl::Status AddRows(
      const absl::StrongVector<RowIndex, SparseRow>& rows,
      const absl::StrongVector<RowIndex, double>& left_hand_sides,
      const absl::StrongVector<RowIndex, double>& right_hand_sides,
      const absl::StrongVector<RowIndex, std::string>& names) final;

  absl::Status DeleteRows(RowIndex first_row, RowIndex last_row) final;

  absl::StatusOr<absl::StrongVector<RowIndex, RowIndex>> DeleteRowSet(
      const absl::StrongVector<RowIndex, bool>& rows_to_delete) final;

  absl::Status Clear() final;

  absl::Status ClearState() final;

  absl::Status SetColumnBounds(ColIndex col, double lower_bound,
                               double upper_bound) final;

  absl::Status SetRowSides(RowIndex row, double left_hand_side,
                           double right_hand_side) final;

  absl::Status SetObjectiveSense(bool is_maximization) final;

  absl::Status SetObjectiveCoefficient(ColIndex col,
                                       double objective_coefficient) final;

  // ==========================================================================
  // LP model getters.
  // ==========================================================================

  RowIndex GetNumberOfRows() const final;
  ColIndex GetNumberOfColumns() const final;
  int64_t GetNumberOfNonZeros() const final;

  bool IsMaximization() const final;
  SparseCol GetSparseColumnCoefficients(ColIndex col) const final;
  SparseRow GetSparseRowCoefficients(RowIndex row) const final;

  double GetObjectiveCoefficient(ColIndex col) const final;
  double GetLowerBound(ColIndex col) const final;
  double GetUpperBound(ColIndex col) const final;
  double GetLeftHandSide(RowIndex row) const final;
  double GetRightHandSide(RowIndex row) const final;
  double GetMatrixCoefficient(ColIndex col, RowIndex row) const final;

  // ==========================================================================
  // Solving methods.
  // ==========================================================================

  absl::Status SolveLPWithPrimalSimplex() final;
  absl::Status SolveLPWithDualSimplex() final;
  absl::Status StartStrongBranching() final;
  absl::Status EndStrongBranching() final;

  // Strongbranching is applied to the given column, with the corresponding
  // current primal solution value. The double references are used to store the
  // dual bound after branching up and down. Additionally, the validity of both
  // bounds is stored, if one bound is not valid it can be used as an estimate.
  absl::StatusOr<StrongBranchResult> SolveDownAndUpStrongBranch(
      ColIndex col, double primal_value, int iteration_limit) final;

  // ==========================================================================
  // Solution information getters.
  // ==========================================================================

  bool IsSolved() const final;
  bool IsStable() const final;
  bool IsOptimal() const final;
  bool IsPrimalFeasible() const final;
  bool IsPrimalInfeasible() const final;
  bool IsPrimalUnbounded() const final;
  bool IsDualFeasible() const final;
  bool IsDualInfeasible() const final;
  bool IsDualUnbounded() const final;

  bool ExistsPrimalRay() const final;
  bool HasPrimalRay() const final;
  bool ExistsDualRay() const final;
  bool HasDualRay() const final;

  bool ObjectiveLimitIsExceeded() const final;
  bool TimeLimitIsExceeded() const final;
  bool IterationLimitIsExceeded() const final;
  int64_t GetNumIterations() const final;

  double GetObjectiveValue() final;

  absl::StatusOr<absl::StrongVector<ColIndex, double>> GetPrimalValues()
      const final;
  absl::StatusOr<absl::StrongVector<RowIndex, double>> GetDualValues()
      const final;

  absl::StatusOr<absl::StrongVector<ColIndex, double>> GetReducedCosts()
      const final;
  absl::StatusOr<absl::StrongVector<RowIndex, double>> GetRowActivities()
      const final;

  absl::StatusOr<absl::StrongVector<ColIndex, double>> GetPrimalRay()
      const final;
  absl::StatusOr<absl::StrongVector<RowIndex, double>> GetDualRay() const final;

  // ==========================================================================
  // Getters and setters of the basis.
  // ==========================================================================

  absl::StatusOr<absl::StrongVector<ColIndex, LPBasisStatus>>
  GetBasisStatusForColumns() const final;
  absl::StatusOr<absl::StrongVector<RowIndex, LPBasisStatus>>
  GetBasisStatusForRows() const final;

  absl::Status SetBasisStatusForColumnsAndRows(
      const absl::StrongVector<ColIndex, LPBasisStatus>& column_basis_statuses,
      const absl::StrongVector<RowIndex, LPBasisStatus>& row_basis_statuses)
      final;

  std::vector<ColOrRowIndex> GetColumnsAndRowsInBasis() const final;

  // ==========================================================================
  // Getters of vectors in the inverted basis matrix.
  // ==========================================================================

  absl::StatusOr<SparseRow> GetSparseRowOfBInverted(
      RowIndex row_in_basis) const final;

  absl::StatusOr<SparseCol> GetSparseColumnOfBInverted(
      ColIndex col_in_basis) const final;

  absl::StatusOr<SparseRow> GetSparseRowOfBInvertedTimesA(
      RowIndex row_in_basis) const final;

  absl::StatusOr<SparseCol> GetSparseColumnOfBInvertedTimesA(
      ColIndex col_in_basis) const final;

  // ==========================================================================
  // Getters and setters of the parameters.
  // ==========================================================================

  absl::StatusOr<int> GetIntegerParameter(LPParameter type) const final;

  absl::Status SetIntegerParameter(LPParameter type, int param_value) final;

  absl::StatusOr<double> GetRealParameter(LPParameter type) const final;

  absl::Status SetRealParameter(LPParameter type, double param_value) final;

  // ==========================================================================
  // Numerical methods.
  // ==========================================================================

  double Infinity() const final;
  bool IsInfinity(double value) const final;

  // ==========================================================================
  // File interface methods.
  // ==========================================================================

  absl::Status ReadLPFromFile(const std::string& file_path) final;

  // Note that Soplex splits double-sided constraints in the stored file. I.e.
  // l_j <= sum(a_ijx_i) <= u_j
  // becomes
  // l_j <= sum(a_ijx_i)
  //        sum(a_ijx_i) <= u_j
  absl::StatusOr<std::string> WriteLPToFile(
      const std::string& file_path) const final;

  // ==========================================================================
  // Private interface methods.
  // ==========================================================================

 private:
  double objective_limit() const;

  double feasibility_tolerance() const;

  double optimality_tolerance() const;

  // Marks the current LP to be unsolved.
  void InvalidateSolution();

  bool PreStrongBranchingBasisFreed() const;

  void FreePreStrongBranchingBasis();

  void RestorePreStrongbranchingBasis();

  void SavePreStrongbranchingBasis();

  bool GetLPInfo() const;

  bool GetFromScratch() const;

  bool CheckConsistentBounds() const;

  bool CheckConsistentSides() const;

  soplex::DataArray<soplex::SPxSolver::VarStatus>& RowsBasisStatus();

  soplex::DataArray<soplex::SPxSolver::VarStatus>& ColumnsBasisStatus();

  void SetFromScratch(bool from_scratch);

  void SetLPInfo(bool lp_info);

  soplex::SPxSolver::Status LPSolve(bool print_warning);

  // solves LP -- used for both, primal and dual simplex, because SoPlex doesn't
  // distinct the two cases
  absl::Status SoPlexSolve();

<<<<<<< HEAD
  // Strongbranching is applied to the given column, with the corresponding
  // current primal solution value. The double references are used to store the
  // dual bound after branching up and down. Additionally, the validity of both
  // bounds is stored, if one bound is not valid it can be used as an estimate.
  absl::Status StrongBranch(int col, double primal_sol, int iteration_limit,
                            StrongBranchResult result);

=======
>>>>>>> c16992d6
  // ==========================================================================
  // Member variables of the SoplexLPInterface.
  // ==========================================================================

  // SoPlex solver implementing primal and dual simplex algorithm.
  std::unique_ptr<soplex::SoPlex> spx_;

  // Currently used pricing strategy.
  LPPricing pricing_;

  // Whether the LP that is currently loaded inside `spx_` has already been
  // solved.
  bool is_solved_;

  // Sets the verbosity to kSoPlexVerbosityLevel if true or zero otherwise.
  bool lp_info_;

  // Sets if starting basis should be deleted.
  bool from_scratch_;

  // The column basis status used for strong branching.
  soplex::DataArray<soplex::SPxSolver::VarStatus> col_basis_status_;

  // The row basis status used for strong branching.
  soplex::DataArray<soplex::SPxSolver::VarStatus> row_basis_status_;
};

}  // namespace minimip

#endif  // SRC_LP_INTERFACE_LPI_SOPLEX_H_<|MERGE_RESOLUTION|>--- conflicted
+++ resolved
@@ -266,16 +266,6 @@
   // distinct the two cases
   absl::Status SoPlexSolve();
 
-<<<<<<< HEAD
-  // Strongbranching is applied to the given column, with the corresponding
-  // current primal solution value. The double references are used to store the
-  // dual bound after branching up and down. Additionally, the validity of both
-  // bounds is stored, if one bound is not valid it can be used as an estimate.
-  absl::Status StrongBranch(int col, double primal_sol, int iteration_limit,
-                            StrongBranchResult result);
-
-=======
->>>>>>> c16992d6
   // ==========================================================================
   // Member variables of the SoplexLPInterface.
   // ==========================================================================
