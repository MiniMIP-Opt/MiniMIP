// Copyright 2023 the MiniMIP Project
//
// Licensed under the Apache License, Version 2.0 (the "License");
// you may not use this file except in compliance with the License.
// You may obtain a copy of the License at
//
//     http://www.apache.org/licenses/LICENSE-2.0
//
// Unless required by applicable law or agreed to in writing, software
// distributed under the License is distributed on an "AS IS" BASIS,
// WITHOUT WARRANTIES OR CONDITIONS OF ANY KIND, either express or implied.
// See the License for the specific language governing permissions and
// limitations under the License.

#include "cuts_runner.h"

namespace minimip {

//
absl::Status CutRunner::SeparateCurrentLPSolution(
<<<<<<< HEAD
    const Solver& solver, CutRegistry& mutable_cut_registry) {
  for (const std::unique_ptr<Separator>& separator : separators_) {
=======
    const Solver& solver, CutStorage& mutable_cut_storage) {
  for (const std::unique_ptr<CutGenerator>& generator : generators_) {
>>>>>>> e4ff4796
    absl::StatusOr<std::vector<CutData>> cuts =
        generator->GenerateCuttingPlanes(solver);
    if (cuts.status() != absl::OkStatus()) {
      return cuts.status();
    }

    absl::StatusOr<std::vector<CutData>> filtered_cuts =
        selector_->SelectCuttingPlanes(solver, cuts.value());
    for (CutData& cut : filtered_cuts.value()) {
      mutable_cut_registry.AddCut(std::move(cut));
    }
  }
  return absl::OkStatus();
};

}  // namespace minimip<|MERGE_RESOLUTION|>--- conflicted
+++ resolved
@@ -18,13 +18,8 @@
 
 //
 absl::Status CutRunner::SeparateCurrentLPSolution(
-<<<<<<< HEAD
     const Solver& solver, CutRegistry& mutable_cut_registry) {
-  for (const std::unique_ptr<Separator>& separator : separators_) {
-=======
-    const Solver& solver, CutStorage& mutable_cut_storage) {
   for (const std::unique_ptr<CutGenerator>& generator : generators_) {
->>>>>>> e4ff4796
     absl::StatusOr<std::vector<CutData>> cuts =
         generator->GenerateCuttingPlanes(solver);
     if (cuts.status() != absl::OkStatus()) {
