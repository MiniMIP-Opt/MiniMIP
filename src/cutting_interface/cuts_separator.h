--- conflicted
+++ resolved
@@ -33,13 +33,8 @@
   // Generate up to `max_num_cuts` cutting planes. Returns an empty vector if no
   // cuts could be generated given the current state. If called multiple times,
   // the generator is expected to continue where it left of, if appropriate.
-<<<<<<< HEAD
-  virtual absl::StatusOr<std::vector<Cut>> GenerateCuttingPlanes(
-      const MiniMipSolver& solver) = 0;
-=======
   virtual absl::StatusOr<std::vector<CutData>> GenerateCuttingPlanes(
       const Solver& solver) = 0;
->>>>>>> 2756ece1
 };
 
 }  // namespace minimip
