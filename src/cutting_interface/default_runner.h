--- conflicted
+++ resolved
@@ -31,14 +31,9 @@
 
 class DefaultRunner : public CutRunnerInterface {
  public:
-<<<<<<< HEAD
   explicit DefaultRunner(CutRunnerParameters params)
       : params_(std::move(params.default_runner_parameters())) {
-=======
-  explicit DefaultRunner(const CutRunnerParameters& params)
-      : params_(params.default_runner_parameters()) {
     VLOG(10) << "calling DefaultRunner().";
->>>>>>> f3646b2f
     // Check and initialize the cut generators.
     for (const auto& generator_params : params.generator_parameters()) {
       auto generator_or_status = CreateCutGenerator(generator_params);
