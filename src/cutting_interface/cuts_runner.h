// Copyright 2023 the MiniMIP Project
//
// Licensed under the Apache License, Version 2.0 (the "License");
// you may not use this file except in compliance with the License.
// You may obtain a copy of the License at
//
//     http://www.apache.org/licenses/LICENSE-2.0
//
// Unless required by applicable law or agreed to in writing, software
// distributed under the License is distributed on an "AS IS" BASIS,
// WITHOUT WARRANTIES OR CONDITIONS OF ANY KIND, either express or implied.
// See the License for the specific language governing permissions and
// limitations under the License.

#ifndef SRC_CUTTING_INTERFACE_CUTS_RUNNER_H_
#define SRC_CUTTING_INTERFACE_CUTS_RUNNER_H_

#include "absl/status/status.h"
#include "absl/status/statusor.h"
#include "ortools/base/logging.h"
#include "ortools/base/status_macros.h"
#include "src/cutting_interface/cuts_generator.h"
#include "src/cutting_interface/cuts_selector.h"
#include "src/parameters.pb.h"

namespace minimip {

// Forward declaration of Solver. This is required to break the circular
// dependency between the solver and the cutting interface.
class Solver;

class CuttingInterface {
 public:
  virtual ~CuttingInterface() = default;

  // TODO(CG): add searchtree etc.
  virtual absl::Status SeparateCurrentLPSolution(
      const Solver& solver, LPInterface* mutable_lpi,
      CutRegistry& mutable_cut_registry) = 0;

  virtual bool CutCondition(const Solver& solver) = 0;

  void AddGenerator(std::unique_ptr<CutGenerator> generator) {
    generators_.push_back(std::move(generator));
  }

  void AddSelector(std::unique_ptr<CutSelector> selector) {
    selector_ = std::move(selector);
  }

 protected:
  std::vector<std::unique_ptr<CutGenerator>> generators_;
  std::unique_ptr<CutSelector> selector_;
};

<<<<<<< HEAD
class CutRunner : public CuttingInterface {
 public:
  explicit CutRunner(const RunnerParameters& params)
      : params_(params.default_runner_parameters()) {}

  bool CutCondition(const Solver& solver) final;

  absl::Status SeparateCurrentLPSolution(
      const Solver& solver, LPInterface* mutable_lpi,
      CutRegistry& mutable_cut_registry) final;

 private:
  const DefaultRunnerParameters& params_;
};

=======
>>>>>>> cf411ad5
}  // namespace minimip

#endif  // SRC_CUTTING_INTERFACE_CUTS_RUNNER_H_<|MERGE_RESOLUTION|>--- conflicted
+++ resolved
@@ -53,24 +53,6 @@
   std::unique_ptr<CutSelector> selector_;
 };
 
-<<<<<<< HEAD
-class CutRunner : public CuttingInterface {
- public:
-  explicit CutRunner(const RunnerParameters& params)
-      : params_(params.default_runner_parameters()) {}
-
-  bool CutCondition(const Solver& solver) final;
-
-  absl::Status SeparateCurrentLPSolution(
-      const Solver& solver, LPInterface* mutable_lpi,
-      CutRegistry& mutable_cut_registry) final;
-
- private:
-  const DefaultRunnerParameters& params_;
-};
-
-=======
->>>>>>> cf411ad5
 }  // namespace minimip
 
 #endif  // SRC_CUTTING_INTERFACE_CUTS_RUNNER_H_