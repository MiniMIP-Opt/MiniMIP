--- conflicted
+++ resolved
@@ -44,9 +44,6 @@
     deps = [
         ":cuts_selector",
         ":cuts_generator",
-<<<<<<< HEAD
-        "//src:parameters_cc_proto",
-=======
         "//src/data_structures:cuts_data",
         "@com_google_absl//absl/status",
         "@com_google_absl//absl/status:statusor",
@@ -61,7 +58,6 @@
         ":hybrid_selector",
         ":aggregating_generator",
         "//src/cutting_interface:cutting_interface",
->>>>>>> cf411ad5
         "@com_google_absl//absl/status",
         "@com_google_absl//absl/status:statusor",
     ],
@@ -71,12 +67,8 @@
     name = "runner_factory",
     hdrs = ["runner_factory.h"],
     deps = [
-<<<<<<< HEAD
-        "//src/cutting_interface:cuts_runner",
-=======
         "//src/cutting_interface:default_runner",
         "//src:parameters_cc_proto",
->>>>>>> cf411ad5
         "@com_google_absl//absl/status",
         "@com_google_absl//absl/status:statusor",
     ]
@@ -94,17 +86,6 @@
 )
 
 cc_library(
-    name = "selector_factory",
-    hdrs = ["selector_factory.h"],
-    deps = [
-        "//src/cutting_interface:hybrid_selector",
-        "//src:parameters_cc_proto",
-        "@com_google_absl//absl/status",
-        "@com_google_absl//absl/status:statusor",
-    ]
-)
-
-cc_library(
     name = "hybrid_selector",
     srcs = ["hybrid_selector.cc"],
     hdrs = ["hybrid_selector.h"],
@@ -114,4 +95,15 @@
         "//src/lp_interface:lpi",
         "@com_google_ortools//ortools/base:status_macros",
     ],
+)
+
+cc_library(
+    name = "selector_factory",
+    hdrs = ["selector_factory.h"],
+    deps = [
+        "//src/cutting_interface:hybrid_selector",
+        "//src:parameters_cc_proto",
+        "@com_google_absl//absl/status",
+        "@com_google_absl//absl/status:statusor",
+    ]
 )