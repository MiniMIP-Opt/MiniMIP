--- conflicted
+++ resolved
@@ -45,19 +45,13 @@
              << "Error found in problem: " << problem_error;
     }
     MipData mip_data(problem);
-<<<<<<< HEAD
+    MipTree mip_tree;
     CutStorage cut_storage;
     ASSIGN_OR_RETURN(std::unique_ptr<LPInterface> lpi,
                      ConfigureLPSolverFromProto(params.lp_parameters()));
-    auto solver = std::unique_ptr<Solver>(new Solver(
-        params, std::move(mip_data), std::move(cut_storage), std::move(lpi)));
-=======
-    MipTree mip_tree;
-    ASSIGN_OR_RETURN(std::unique_ptr<LPInterface> lpi,
-                     ConfigureLPSolverFromProto(params.lp_parameters()));
-    auto solver = std::unique_ptr<Solver>(new Solver(
-        params, std::move(mip_data), std::move(mip_tree), std::move(lpi)));
->>>>>>> 5b31e85a
+    auto solver = std::unique_ptr<Solver>(
+        new Solver(params, std::move(mip_data), std::move(mip_tree),
+                   std::move(cut_storage), std::move(lpi)));
     return solver;
   }
 
@@ -68,13 +62,11 @@
   const MipData& mip_data() const { return mip_data_; }
   MipData& mutable_mip_data() { return mip_data_; }
 
-<<<<<<< HEAD
+  const MipTree& mip_tree() const { return mip_tree_; }
+  MipTree& mutable_mip_tree() { return mip_tree_; }
+
   const CutStorage& cut_storage() const { return cut_storage_; }
   CutStorage& mutable_cut_storage() { return cut_storage_; }
-=======
-  const MipTree& mip_tree() const { return mip_tree_; }
-  MipTree& mutable_mip_tree() { return mip_tree_; }
->>>>>>> 5b31e85a
 
   const LPInterface* lpi() const { return lpi_.get(); }
   LPInterface* mutable_lpi() { return lpi_.get(); }
@@ -86,27 +78,17 @@
  private:
   const MiniMipParameters params_;
   MipData mip_data_;
-<<<<<<< HEAD
+  MipTree mip_tree_;
   CutStorage cut_storage_;
   std::unique_ptr<LPInterface> lpi_;
 
   // Protected constructor, use Create() instead.
-  Solver(const MiniMipParameters& params, MipData mip_data,
+  Solver(const MiniMipParameters& params, MipData mip_data, MipTree mip_tree,
          CutStorage cut_storage, std::unique_ptr<LPInterface> lpi)
       : params_{std::move(params)},
         mip_data_{std::move(mip_data)},
+        mip_tree_{std::move(mip_tree)},
         cut_storage_(std::move(cut_storage)),
-=======
-  MipTree mip_tree_;
-  std::unique_ptr<LPInterface> lpi_;
-
-  // Protected constructor, use Create() instead.
-  Solver(MiniMipParameters params, MipData mip_data, MipTree mip_tree,
-         std::unique_ptr<LPInterface> lpi)
-      : params_{std::move(params)},
-        mip_data_{std::move(mip_data)},
-        mip_tree_{std::move(mip_tree)},
->>>>>>> 5b31e85a
         lpi_{std::move(lpi)} {}
 };
 
