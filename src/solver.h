--- conflicted
+++ resolved
@@ -20,22 +20,16 @@
 #include <vector>
 
 #include "absl/status/status.h"
-#include "lp_interface/lpi.h"
 #include "ortools/base/status_builder.h"
 #include "ortools/base/status_macros.h"
 #include "src/cutting_interface/cuts_runner.h"
-<<<<<<< HEAD
-#include "src/cutting_interface/cuts_separator.h"
-#include "src/data_structures/cuts_data.h"
-#include "src/data_structures/mip_data.h"
-=======
 #include "src/cutting_interface/runner_factory.h"
 #include "src/data_structures/cuts_data.h"
 #include "src/data_structures/mip_data.h"
 #include "src/data_structures/mip_tree.h"
 #include "src/data_structures/problem.h"
->>>>>>> 342f8085
 #include "src/lp_interface/lpi.h"
+#include "src/lp_interface/lpi_factory.h"
 #include "src/parameters.pb.h"
 
 namespace minimip {
@@ -43,10 +37,8 @@
 // This is the main solver class. It serves as both the main point of contact
 // between MiniMIP and client code. It also owns all global data structures and
 // modules.
-class MiniMipSolver {
+class Solver {
  public:
-<<<<<<< HEAD
-=======
   // Factory method to create a Solver object from a set of parameters.
   static absl::StatusOr<std::unique_ptr<Solver>> Create(
       const MiniMipParameters& params, const MiniMipProblem& problem) {
@@ -71,27 +63,21 @@
     return solver;
   }
 
->>>>>>> 342f8085
   absl::StatusOr<MiniMipResult> Solve() {
     return absl::UnimplementedError("Solve isn't implemented yet.");
   }
 
-  const MipData& mip_data() const { return *mip_data_; }
-  MipData& mutable_mip_data() { return *mip_data_; }
+  const MipData& mip_data() const { return mip_data_; }
+  MipData& mutable_mip_data() { return mip_data_; }
 
-<<<<<<< HEAD
-  const CutStorage& cut_storage() const { return *cut_storage_; }
-  CutStorage& mutable_cut_storage() { return *cut_storage_; }
-=======
   const MipTree& mip_tree() const { return mip_tree_; }
   MipTree& mutable_mip_tree() { return mip_tree_; }
 
   const CutStorage& cut_storage() const { return cut_storage_; }
   CutStorage& mutable_cut_storage() { return cut_storage_; }
->>>>>>> 342f8085
 
-  const LPInterface& lpi() const { return *lpi_; }
-  LPInterface& mutable_lpi() { return *lpi_; }
+  const LPInterface* lpi() const { return lpi_.get(); }
+  LPInterface* mutable_lpi() { return lpi_.get(); }
 
   bool IsIntegerWithinTolerance(double d) const {
     return std::abs(d - std::round(d)) <= params_.integrality_tolerance();
@@ -100,15 +86,6 @@
   double FloorWithTolerance(double d) const {
     return IsIntegerWithinTolerance(d) ? std::round(d) : std::floor(d);
   }
-<<<<<<< HEAD
-
-  // Directly configure the solver. For most use cases, the factory function in
-  // `solver_factory.h` is preferred.
-  MiniMipSolver(MiniMipParameters params, std::unique_ptr<MipData> mip_data,
-                std::unique_ptr<CutStorage> cut_storage,
-                std::unique_ptr<LPInterface> lpi,
-                std::unique_ptr<CuttingInterface> cut_runner)
-=======
 
  private:
   // Parameters specifying the MiniMip configuration.
@@ -134,39 +111,21 @@
   Solver(MiniMipParameters params, MipData mip_data, MipTree mip_tree,
          CutStorage cut_storage, std::unique_ptr<CuttingInterface> cut_runner,
          std::unique_ptr<LPInterface> lpi)
->>>>>>> 342f8085
       : params_{std::move(params)},
         mip_data_{std::move(mip_data)},
         mip_tree_{std::move(mip_tree)},
         cut_storage_(std::move(cut_storage)),
-<<<<<<< HEAD
-        lpi_{std::move(lpi)},
-        cut_runner_{std::move(cut_runner)} {}
-=======
         cut_runner_{std::move(cut_runner)},
         lpi_{std::move(lpi)} {}
 };
->>>>>>> 342f8085
 
- private:
-  // Parameters specifying the MiniMip configuration.
-  const MiniMipParameters params_;
-
-  // The canonical copy of the MIP data. This contains all information from the
-  // original problem, but not cuts etc. For the currently used LP information
-  // (including cuts), see the LPI.
-  std::unique_ptr<MipData> mip_data_;
-
-  // Contains all currently active and stored cuts.
-  std::unique_ptr<CutStorage> cut_storage_;
-
-  // Handle to an LP solver.
-  std::unique_ptr<LPInterface> lpi_;
-
-  // Entry-point for the cut API, used to create and activate cuts in the main
-  // cut-and-price loop (not yet implemented).
-  std::unique_ptr<CuttingInterface> cut_runner_;
-};
+// Convenience function to create a solver and solve the given problem.
+inline absl::StatusOr<MiniMipResult> Solve(const MiniMipParameters& parameters,
+                                           const MiniMipProblem& problem) {
+  ASSIGN_OR_RETURN(std::unique_ptr<Solver> solver,
+                   Solver::Create(parameters, problem));
+  return solver->Solve();
+}
 
 }  // namespace minimip
 
