--- conflicted
+++ resolved
@@ -49,6 +49,7 @@
     MipData mip_data(problem);
     MipTree mip_tree;
     CutRegistry cut_registry;
+
     MiniMipResult result;
 
     ASSIGN_OR_RETURN(std::unique_ptr<LpInterface> lpi,
@@ -57,20 +58,16 @@
     ASSIGN_OR_RETURN(std::unique_ptr<CutRunnerInterface> cut_runner,
                      CreateCutRunner(params.cut_runner()));
 
-<<<<<<< HEAD
     ASSIGN_OR_RETURN(std::unique_ptr<BranchingInterface> branching_interface,
                      CreateBranching(params.branching_parameters()));
 
     auto solver = std::unique_ptr<Solver>(new Solver(
-=======
-    std::unique_ptr<Solver> solver(new Solver(
->>>>>>> 836553c7
         params, std::move(mip_data), std::move(result), std::move(mip_tree),
         std::move(cut_registry), std::move(cut_runner), std::move(branching_interface),
         std::move(lpi)));
 
     // Populate LP with initial problem data
-    RETURN_IF_ERROR(solver->mutable_lpi()->PopulateFromMipData(solver->mip_data_));
+    CHECK_OK(solver->mutable_lpi()->PopulateFromMipData(solver->mip_data_));
 
     return solver;
   }
@@ -141,7 +138,6 @@
   // Handle to an LP solver.
   std::unique_ptr<LpInterface> lpi_;
 
-
   // Protected constructor, use Create() instead.
   Solver(MiniMipParameters params, MipData mip_data, MiniMipResult result,
          MipTree mip_tree, CutRegistry cut_registry,
