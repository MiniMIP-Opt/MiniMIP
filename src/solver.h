--- conflicted
+++ resolved
@@ -76,13 +76,8 @@
     return cut_runner_.get();
   }
 
-<<<<<<< HEAD
-  const LPInterface* lpi() const override { return lpi_.get(); }
-  LPInterface* mutable_lpi() override { return lpi_.get(); }
-=======
-  const LpInterface* lpi() const { return lpi_.get(); }
-  LpInterface* mutable_lpi() { return lpi_.get(); }
->>>>>>> 36ba8fef
+  const LpInterface* lpi() const override { return lpi_.get(); }
+  LpInterface* mutable_lpi() override { return lpi_.get(); }
 
   bool IsIntegerWithinTolerance(double d) const override {
     return std::abs(d - std::round(d)) <= params_.integrality_tolerance();
@@ -120,14 +115,8 @@
 
   // Protected constructor, use Create() instead.
   Solver(MiniMipParameters params, MipData mip_data, MipTree mip_tree,
-<<<<<<< HEAD
-         CutRegistry cut_registry,
-         std::unique_ptr<CutRunnerInterface> cut_runner,
-         std::unique_ptr<LPInterface> lpi)
-=======
-         CutRegistry cut_registry, std::unique_ptr<CuttingInterface> cut_runner,
+         CutRegistry cut_registry, std::unique_ptr<CutRunnerInterface> cut_runner,
          std::unique_ptr<LpInterface> lpi)
->>>>>>> 36ba8fef
       : params_{std::move(params)},
         mip_data_{std::move(mip_data)},
         mip_tree_{std::move(mip_tree)},
