--- conflicted
+++ resolved
@@ -75,7 +75,6 @@
 
 }
 
-<<<<<<< HEAD
 // Cutrunner Parameters
 message DefaultRunnerParameters {
   optional int32 max_iterations = 1 [default = 100];
@@ -94,12 +93,9 @@
 
 }
 
-message LPParameters {
-=======
 message LpParameters {
   // The underlying solver to use. Note that some parameters behave differently
   // depending on the solver type.
->>>>>>> 36ba8fef
   enum SolverType {
     LP_GLOP = 0;
     LP_SOPLEX = 1;
@@ -191,24 +187,18 @@
 }
 
 message MiniMipParameters {
-<<<<<<< HEAD
-=======
+  // A value v is considered integral within MiniMip if
+  // abs(v - round(v)) <= integrality_tolerance.
+  optional double integrality_tolerance = 1 [default = 1e-6];
+
+  // A value v is considered equal to zero within MiniMip if
+  // abs(v) <= numerical_tolerance.
+  optional double numerical_tolerance = 2 [default = 1e-9];
+
   // Parameters to forward to the underlying LP solver. These will be used to
   // instantiate the "main" LP solver in MiniMip (i.e., the one used to solve
   // nodes' relaxations while exploring the search tree).
-  optional LpParameters lp_parameters = 1;
->>>>>>> 36ba8fef
-
-  // A value v is considered integral within MiniMip if
-  // abs(v - round(v)) <= integrality_tolerance.
-  optional double integrality_tolerance = 1 [default = 1e-6];
-
-  // A value v is considered equal to zero within MiniMip if
-  // abs(v) <= numerical_tolerance.
-  optional double numerical_tolerance = 2 [default = 1e-9];
-
-  // Parameters to forward to the underlying LP solver.
-  optional LPParameters lp_parameters = 3;
+  optional LpParameters lp_parameters = 3;
 
   optional CutRunnerParameters cut_runner = 4;
 
