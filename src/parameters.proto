// Copyright 2024 the MiniMIP Project
//
// Licensed under the Apache License, Version 2.0 (the "License");
// you may not use this file except in compliance with the License.
// You may obtain a copy of the License at
//
//     http://www.apache.org/licenses/LICENSE-2.0
//
// Unless required by applicable law or agreed to in writing, software
// distributed under the License is distributed on an "AS IS" BASIS,
// WITHOUT WARRANTIES OR CONDITIONS OF ANY KIND, either express or implied.
// See the License for the specific language governing permissions and
// limitations under the License.

syntax = "proto2";

package minimip;

// This generator extracts rows from the optimal tableau and rounds the resulting coefficients
// according to different formulas.
// For more information, see Achterberg: Constraint Integer Programming (2006), ch 8.3-8.4.
message TableauRoundingGeneratorParameters {
  // Toggle which rounding procedures to apply to the optimal tableau row. At least one must be used.
  optional bool use_mixed_integer_rounding = 1 [default = true];
  optional bool use_strong_cg_rounding = 2 [default = true];
}

message CutGeneratorParameters {
  // The maximum number of cuts this CutGenerator should add per separation round. Zero value means
  // the CutGenerator is turned off.
  optional int32 max_num_cuts = 1 [default = 100];

  oneof generator_specific {
    TableauRoundingGeneratorParameters tableau_rounding_generator_parameters = 2;
  }
}

// This selector scores cuts via the weighted sum of efficacy, directed cutoff distance, objective parallelism,
// and integer support.
message HybridSelectorParameters {
  // The coefficients for the weighted sum of the scoring metrics.
  optional double efficacy_weight = 1 [default = 1.0];
  optional double objective_parallelism_weight = 2 [default = 0.1];
  optional double integer_support_weight = 3 [default = 0.1];

  // The minimum orthogonality between cuts for a cut to enter the LP.
  optional double minimum_orthogonality = 4 [default = 0.9];
  optional double minimum_orthogonality_at_root = 5 [default = 0.9];

  // To toggle whether to use the signed cosine angle for filtering parallel cuts,
  // otherwise the absolute cosine angle is used to evaluate pairwise cut parallelism.
  optional bool signed_orthogonality = 6 [default = false];

  // The thresholds for good and bad cut scores.
  optional double score_threshold = 7 [default = 0.000001];

  // The maximum tree depth at which the selector is active, -1 means no limit.
  optional int64 maximum_tree_depth = 8 [default = -1];

  // The maximum number of cuts this Selector should add per separation round. Zero value means
  // the Selector is turned off, -1 means no limit.
  optional int32 max_num_cuts = 9 [default = -1];
}

message CutSelectorParameters {

  oneof selector_specific {
    HybridSelectorParameters hybrid_selector_parameters = 2;
  }
}

// Cutrunner Parameters
message DefaultRunnerParameters {
  optional int32 max_iterations = 1 [default = 100];
<<<<<<< HEAD
  optional int32 max_num_cuts = 2 [default = 100];
  optional int32 max_num_cuts_root = 3 [default = 100];
  optional int32 max_num_cuts_at_node = 4 [default = 100];
  optional int32 max_num_cuts_at_root = 5 [default = 100];
=======
  optional int32 max_num_cuts_total = 2 [default = 100];
  optional int32 max_num_cuts_at_root = 3 [default = 100];
  optional int32 max_num_cuts_per_node = 4 [default = 100];
>>>>>>> f7f0ab1e
}

message CutRunnerParameters {
  repeated CutGeneratorParameters generator_parameters = 1;
  repeated CutSelectorParameters selector_parameters = 2;

  oneof runner_specific {
    DefaultRunnerParameters default_runner_parameters = 3;
  }
}

message RandomBranchingParameters {
  // This parameter has no effect and is purely demonstrative.
  optional int32 random_seed = 1 [default = 0];
}

message MaxFractionalBranchingParameters {
  // Add relevant MaxFractionalBranchingParameters here.
}

message BranchingParameters {
  // Add general BranchingParameters here, that should be expected for all branching strategies.

  oneof branching_specific {
    RandomBranchingParameters random_branching_parameters = 1;
    MaxFractionalBranchingParameters max_fractional_branching_parameters = 2;
  }

  // General BranchingDirection
  enum BranchingDirection {
    UNSPECIFIED = 0;
    DOWN = 1;
    UP = 2;
  }
  optional BranchingDirection branching_direction = 3 [default = UNSPECIFIED];

}

message LpParameters {
  // The underlying solver to use. Note that some parameters behave differently
  // depending on the solver type.
  enum SolverType {
    LP_GLOP = 0;
    LP_SOPLEX = 1;
  }
  optional SolverType lp_solver_type = 1 [default = LP_GLOP];

  // Whether to start solving` from scratch. If false, the underlying LP solver
  // will attempt to leverage incrementalism (if possible).
  optional bool solve_from_scratch = 2 [default = false];

  // What kind of scaling the LP solver should use. All solvers may not support
  // all scaling strategies.
  enum ScalingStrategy {
    SCALING_OFF = 0;  // No scaling at all.
    SCALING_DEFAULT = 1;  // LP Solver's default scaling strategy.
    SCALING_EQUILIBRATION = 2;
    SCALING_LEAST_SQUARES = 3;
    SCALING_LINEAR_PROGRAM = 4;
  }
  optional ScalingStrategy scaling_strategy = 3 [default = SCALING_DEFAULT];

  // Should the LP solver use presolving?
  optional bool use_presolve = 4 [default = true];

  // Pricing strategy. All solvers may not support all pricing strategies.
  enum PricingStrategy {
    PRICING_DEFAULT = 0;  // LP solver's default pricing strategy.
    PRICING_STEEPEST_EDGE = 1;
    PRICING_STEEPEST_EDGE_QUICK_START = 2;
    PRICING_DANTZIG = 3;
    PRICING_PARTIAL_DANTZIG = 4;
    PRICING_DEVEX = 5;
  }
  optional PricingStrategy pricing_strategy = 5 [default = PRICING_DEFAULT];

  // Feasibility tolerance for primal variables and slacks (aka just feasibility
  // tolerance). Set to -1 to use LP solver's default tolerance. Must be
  // non-negative or -1.
  optional double feasibility_tolerance = 6 [default = -1.0];

  // Feasibility tolerance for dual variables and slacks (aka optimality
  // tolerance). Set to -1 to use LP solver's default tolerance. Must be
  // non-negative or -1.
  optional double optimality_tolerance = 7 [default = -1.0];

  // Minimal Markowitz threshold in LU factorization. Must be between 0 and 1
  // (or -1 to use LP solver's default), though LP solver may choose to clip
  // the value (e.g., SoPlex requires this to be between 1e-4 and 1 - 1e-4).
  optional double min_markowitz_threshold = 8 [default = -1];

  // Refactorization interval. Set to 0 to let the LP solver determine the
  // refactorization interval automatically. Must be non-negative.
  optional int32 refactorization_interval = 9 [default = 0];

  // The LP solver stops when the objective value gets smaller than this value.
  // Note, LP solver may trim this wrt their definition of infinity.
  optional double objective_lower_limit = 10 [default = -inf];

  // The LP solver stops when the objective value gets larger than this value.
  // Note, LP solver may trim this wrt their definition of infinity.
  optional double objective_upper_limit = 11 [default = inf];

  // Timing mode and limit. Not all solvers support all timing modes.
  // If `timing_mode` is TIMING_OFF, no limit is imposed.
  // Note, LP solver may trim `time_limit` wrt their definition of infinity.
  enum TimingMode {
    TIMING_OFF = 0;
    TIMING_WALLCLOCK = 1;
    TIMING_CPU = 2;
    TIMING_DETERMINISTIC = 3;
  }
  optional TimingMode timing_mode = 12 [default = TIMING_OFF];
  optional double time_limit = 13 [default = inf];

  // Iteration limit for the LP solver. Set to 0 to impose no limit. Must be
  // non-negative.
  optional int32 iteration_limit = 14 [default = 0];

  // Number of thread to use. Set to 0 to let the LP solver determine the number
  // of threads automatically. Must be non-negative.
  optional int32 num_threads = 15 [default = 0];

  // Initial random seed, which may affects e.g. perturbations in the simplex.
  // Set to 0 to use the solver default. Must be non-negative.
  optional int32 random_seed = 16 [default = 0];

  // If true, the solver prints extra debugging information to the console.
  optional bool enable_internal_solver_output = 17 [default = false];
}

message MiniMipParameters {
  // A value v is considered integral within MiniMip if
  // abs(v - round(v)) <= integrality_tolerance.
  optional double integrality_tolerance = 1 [default = 1e-6];

  // A value v is considered equal to zero within MiniMip if
  // abs(v) <= numerical_tolerance.
  optional double numerical_tolerance = 2 [default = 1e-9];

  // Parameters to forward to the underlying LP solver. These will be used to
  // instantiate the "main" LP solver in MiniMip (i.e., the one used to solve
  // nodes' relaxations while exploring the search tree).
  optional LpParameters lp_parameters = 3;

  optional CutRunnerParameters cut_runner = 4;

  repeated CutGeneratorParameters cut_generators = 5;

  repeated CutSelectorParameters cut_selectors = 6;

  // Maximal number of consecutive infeasible nodes in a single "plunge".
  // A plunge is a path of exploring the search tree somewhere from the "top" (the root or close to root)
  // in depth-search manner (which preserves LP simplex incrementality).
  // If set to 0, the solver will back-jump somewhere to the top of the tree immediately after
  // encountering an infeasible node. If set to 1, on encountering an infeasible node,
  // the solver will explore its sibling node (and only if this one is also infeasible, it will back-jump).
  // With values >1, the solver will back-track level-by-level (until a feasible node is found, or the limit is hit).
  // Set to -1 to always back-track (and don't back-jump at all).

  optional int32 backtrack_limit = 7 [default = 2];

  optional BranchingParameters branching_parameters = 10;
}<|MERGE_RESOLUTION|>--- conflicted
+++ resolved
@@ -72,16 +72,9 @@
 // Cutrunner Parameters
 message DefaultRunnerParameters {
   optional int32 max_iterations = 1 [default = 100];
-<<<<<<< HEAD
-  optional int32 max_num_cuts = 2 [default = 100];
-  optional int32 max_num_cuts_root = 3 [default = 100];
-  optional int32 max_num_cuts_at_node = 4 [default = 100];
-  optional int32 max_num_cuts_at_root = 5 [default = 100];
-=======
   optional int32 max_num_cuts_total = 2 [default = 100];
   optional int32 max_num_cuts_at_root = 3 [default = 100];
   optional int32 max_num_cuts_per_node = 4 [default = 100];
->>>>>>> f7f0ab1e
 }
 
 message CutRunnerParameters {
