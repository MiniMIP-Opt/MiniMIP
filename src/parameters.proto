// Copyright 2024 the MiniMIP Project
//
// Licensed under the Apache License, Version 2.0 (the "License");
// you may not use this file except in compliance with the License.
// You may obtain a copy of the License at
//
//     http://www.apache.org/licenses/LICENSE-2.0
//
// Unless required by applicable law or agreed to in writing, software
// distributed under the License is distributed on an "AS IS" BASIS,
// WITHOUT WARRANTIES OR CONDITIONS OF ANY KIND, either express or implied.
// See the License for the specific language governing permissions and
// limitations under the License.

syntax = "proto2";

package minimip;

// This generator extracts rows from the optimal tableau and rounds the resulting coefficients
// according to different formulas.
// For more information, see Achterberg: Constraint Integer Programming (2006), ch 8.3-8.4.
message TableauRoundingGeneratorParameters {
  // Toggle which rounding procedures to apply to the optimal tableau row. At least one must be used.
  optional bool use_mixed_integer_rounding = 1 [default = true];
  optional bool use_strong_cg_rounding = 2 [default = true];
}

message CutGeneratorParameters {
  // The maximum number of cuts this CutGenerator should add per separation round. Zero value means
  // the CutGenerator is turned off.
  optional int32 max_num_cuts = 1 [default = 100];

  oneof generator_specific {
    TableauRoundingGeneratorParameters tableau_rounding_generator_parameters = 2;
  }
}

// This selector scores cuts via the weighted sum of efficacy, directed cutoff distance, objective parallelism,
// and integer support.
message HybridSelectorParameters {
  // The coefficients for the weighted sum of the scoring metrics.
  optional double efficacy_weight = 1 [default = 1.0];
  optional double objective_parallelism_weight = 2 [default = 0.1];
  optional double integer_support_weight = 3 [default = 0.1];

  // The minimum orthogonality between cuts for a cut to enter the LP.
  optional double minimum_orthogonality = 4 [default = 0.9];
  optional double minimum_orthogonality_at_root = 5 [default = 0.9];

  // To toggle whether to use the signed cosine angle for filtering parallel cuts,
  // otherwise the absolute cosine angle is used to evaluate pairwise cut parallelism.
  optional bool signed_orthogonality = 6 [default = false];

  // The thresholds for good and bad cut scores.
  optional double score_threshold = 7 [default = 0.000001];

  // The maximum tree depth at which the selector is active, -1 means no limit.
  optional int64 maximum_tree_depth = 8 [default = -1];
<<<<<<< HEAD

  // The maximum number of cuts this Selector should add per separation round. Zero value means
  // the Selector is turned off, -1 means no limit.
  optional int32 max_num_cuts = 9 [default = -1];
}

message CutSelectorParameters {
=======
}

message CutSelectorParameters {
  // The maximum number of cuts this Selector should add per separation round. Zero value means
  // the Selector is turned off, -1 means no limit.
  optional int32 max_num_cuts = 1 [default = -1];
>>>>>>> 837ae012

  oneof selector_specific {
    HybridSelectorParameters hybrid_selector_parameters = 2;
  }
}

// Cutrunner Parameters
message DefaultRunnerParameters {
  optional int32 max_iterations = 1 [default = 100];
  optional int32 max_num_cuts = 2 [default = 100];
  optional int32 max_num_cuts_root = 3 [default = 100];
  optional int32 max_num_cuts_at_node = 4 [default = 100];
  optional int32 max_num_cuts_at_root = 5 [default = 100];
}

message CutRunnerParameters {
  repeated CutGeneratorParameters generator_parameters = 1;
  repeated CutSelectorParameters selector_parameters = 2;

  oneof runner_specific {
    DefaultRunnerParameters default_runner_parameters = 3;
  }
}

message RandomBranchingParameters {
  // This parameter has no effect and is purely demonstrative.
  optional int32 random_seed = 1 [default = 0];
}

message MaxFractionalBranchingParameters {
  // Add relevant MaxFractionalBranchingParameters here.
}

message BranchingParameters {
  // Add general BranchingParameters here, that should be expected for all branching strategies.

  oneof branching_specific {
    RandomBranchingParameters random_branching_parameters = 1;
    MaxFractionalBranchingParameters max_fractional_branching_parameters = 2;
  }

  // General BranchingDirection
  enum BranchingDirection {
    UNSPECIFIED = 0;
    DOWN = 1;
    UP = 2;
  }
  optional BranchingDirection branching_direction = 3 [default = UNSPECIFIED];

}

message LpParameters {
  // The underlying solver to use. Note that some parameters behave differently
  // depending on the solver type.
  enum SolverType {
    LP_GLOP = 0;
    LP_SOPLEX = 1;
  }
  optional SolverType lp_solver_type = 1 [default = LP_GLOP];

  // Whether to start solving` from scratch. If false, the underlying LP solver
  // will attempt to leverage incrementalism (if possible).
  optional bool solve_from_scratch = 2 [default = false];

  // What kind of scaling the LP solver should use. All solvers may not support
  // all scaling strategies.
  enum ScalingStrategy {
    SCALING_OFF = 0;  // No scaling at all.
    SCALING_DEFAULT = 1;  // LP Solver's default scaling strategy.
    SCALING_EQUILIBRATION = 2;
    SCALING_LEAST_SQUARES = 3;
    SCALING_LINEAR_PROGRAM = 4;
  }
  optional ScalingStrategy scaling_strategy = 3 [default = SCALING_DEFAULT];

  // Should the LP solver use presolving?
  optional bool use_presolve = 4 [default = true];

  // Pricing strategy. All solvers may not support all pricing strategies.
  enum PricingStrategy {
    PRICING_DEFAULT = 0;  // LP solver's default pricing strategy.
    PRICING_STEEPEST_EDGE = 1;
    PRICING_STEEPEST_EDGE_QUICK_START = 2;
    PRICING_DANTZIG = 3;
    PRICING_PARTIAL_DANTZIG = 4;
    PRICING_DEVEX = 5;
  }
  optional PricingStrategy pricing_strategy = 5 [default = PRICING_DEFAULT];

  // Feasibility tolerance for primal variables and slacks (aka just feasibility
  // tolerance). Set to -1 to use LP solver's default tolerance. Must be
  // non-negative or -1.
  optional double feasibility_tolerance = 6 [default = -1.0];

  // Feasibility tolerance for dual variables and slacks (aka optimality
  // tolerance). Set to -1 to use LP solver's default tolerance. Must be
  // non-negative or -1.
  optional double optimality_tolerance = 7 [default = -1.0];

  // Minimal Markowitz threshold in LU factorization. Must be between 0 and 1
  // (or -1 to use LP solver's default), though LP solver may choose to clip
  // the value (e.g., SoPlex requires this to be between 1e-4 and 1 - 1e-4).
  optional double min_markowitz_threshold = 8 [default = -1];

  // Refactorization interval. Set to 0 to let the LP solver determine the
  // refactorization interval automatically. Must be non-negative.
  optional int32 refactorization_interval = 9 [default = 0];

  // The LP solver stops when the objective value gets smaller than this value.
  // Note, LP solver may trim this wrt their definition of infinity.
  optional double objective_lower_limit = 10 [default = -inf];

  // The LP solver stops when the objective value gets larger than this value.
  // Note, LP solver may trim this wrt their definition of infinity.
  optional double objective_upper_limit = 11 [default = inf];

  // Timing mode and limit. Not all solvers support all timing modes.
  // If `timing_mode` is TIMING_OFF, no limit is imposed.
  // Note, LP solver may trim `time_limit` wrt their definition of infinity.
  enum TimingMode {
    TIMING_OFF = 0;
    TIMING_WALLCLOCK = 1;
    TIMING_CPU = 2;
    TIMING_DETERMINISTIC = 3;
  }
  optional TimingMode timing_mode = 12 [default = TIMING_OFF];
  optional double time_limit = 13 [default = inf];

  // Iteration limit for the LP solver. Set to 0 to impose no limit. Must be
  // non-negative.
  optional int32 iteration_limit = 14 [default = 0];

  // Number of thread to use. Set to 0 to let the LP solver determine the number
  // of threads automatically. Must be non-negative.
  optional int32 num_threads = 15 [default = 0];

  // Initial random seed, which may affects e.g. perturbations in the simplex.
  // Set to 0 to use the solver default. Must be non-negative.
  optional int32 random_seed = 16 [default = 0];

  // If true, the solver prints extra debugging information to the console.
  optional bool enable_internal_solver_output = 17 [default = false];
}

message MiniMipParameters {
  // A value v is considered integral within MiniMip if
  // abs(v - round(v)) <= integrality_tolerance.
  optional double integrality_tolerance = 1 [default = 1e-6];

  // A value v is considered equal to zero within MiniMip if
  // abs(v) <= numerical_tolerance.
  optional double numerical_tolerance = 2 [default = 1e-9];

  // Parameters to forward to the underlying LP solver. These will be used to
  // instantiate the "main" LP solver in MiniMip (i.e., the one used to solve
  // nodes' relaxations while exploring the search tree).
  optional LpParameters lp_parameters = 3;

  optional CutRunnerParameters cut_runner = 4;

  repeated CutGeneratorParameters cut_generators = 5;

  repeated CutSelectorParameters cut_selectors = 6;

  // Maximal number of consecutive infeasible nodes in a single "plunge".
  // A plunge is a path of exploring the search tree somewhere from the "top" (the root or close to root)
  // in depth-search manner (which preserves LP simplex incrementality).
  // If set to 0, the solver will back-jump somewhere to the top of the tree immediately after
  // encountering an infeasible node. If set to 1, on encountering an infeasible node,
  // the solver will explore its sibling node (and only if this one is also infeasible, it will back-jump).
  // With values >1, the solver will back-track level-by-level (until a feasible node is found, or the limit is hit).
  // Set to -1 to always back-track (and don't back-jump at all).

  optional int32 backtrack_limit = 7 [default = 2];

  optional BranchingParameters branching_parameters = 10;
}<|MERGE_RESOLUTION|>--- conflicted
+++ resolved
@@ -56,7 +56,6 @@
 
   // The maximum tree depth at which the selector is active, -1 means no limit.
   optional int64 maximum_tree_depth = 8 [default = -1];
-<<<<<<< HEAD
 
   // The maximum number of cuts this Selector should add per separation round. Zero value means
   // the Selector is turned off, -1 means no limit.
@@ -64,14 +63,6 @@
 }
 
 message CutSelectorParameters {
-=======
-}
-
-message CutSelectorParameters {
-  // The maximum number of cuts this Selector should add per separation round. Zero value means
-  // the Selector is turned off, -1 means no limit.
-  optional int32 max_num_cuts = 1 [default = -1];
->>>>>>> 837ae012
 
   oneof selector_specific {
     HybridSelectorParameters hybrid_selector_parameters = 2;
